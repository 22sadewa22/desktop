import * as React from 'react'
import { GitHubRepository } from '../../models/github-repository'
import { Commit } from '../../models/commit'
import { CommitListItem } from './commit-list-item'
import { List } from '../lib/list'
import { IGitHubUser } from '../../lib/databases'

const RowHeight = 50

interface ICommitListProps {
  /** The GitHub repository associated with this commit (if found) */
  readonly gitHubRepository: GitHubRepository | null

  /** The list of commits SHAs to display, in order. */
  readonly commitSHAs: ReadonlyArray<string>

  /** The commits loaded, keyed by their full SHA. */
  readonly commitLookup: Map<string, Commit>

  /** The SHA of the selected commit */
  readonly selectedSHA: string | null

  /** The lookup for GitHub users related to this repository */
  readonly gitHubUsers: Map<string, IGitHubUser>

  /** The emoji lookup to render images inline */
  readonly emoji: Map<string, string>

  /** The list of known local commits for the current branch */
  readonly localCommitSHAs: ReadonlyArray<string>

  /** The message to display inside the list when no results are displayed */
  readonly emptyListMessage: string

  /** Callback which fires when a commit has been selected in the list */
  readonly onCommitSelected: (commit: Commit) => void

  /** Callback that fires when a scroll event has occurred */
  readonly onScroll: (start: number, end: number) => void

  /** Callback to fire to revert a given commit in the current repository */
  readonly onRevertCommit: (commit: Commit) => void

  /** Callback to fire to open a given commit on GitHub */
  readonly onViewCommitOnGitHub: (sha: string) => void
}

/** A component which displays the list of commits. */
export class CommitList extends React.Component<ICommitListProps, {}> {
  private renderCommit = (row: number) => {
    const sha = this.props.commitSHAs[row]
    const commit = this.props.commitLookup.get(sha)

    if (commit == null) {
      if (__DEV__) {
        log.warn(
          `[CommitList]: the commit '${sha}' does not exist in the cache`
        )
      }
      return null
    }

    const isLocal = this.props.localCommitSHAs.indexOf(commit.sha) > -1

    return (
      <CommitListItem
        key={commit.sha}
        gitHubRepository={this.props.gitHubRepository}
        isLocal={isLocal}
        commit={commit}
        gitHubUsers={this.props.gitHubUsers}
        emoji={this.props.emoji}
        onRevertCommit={this.props.onRevertCommit}
        onViewCommitOnGitHub={this.props.onViewCommitOnGitHub}
      />
    )
  }

<<<<<<< HEAD
  private onRowChanged = (row: number) => {
    const sha = this.props.commitSHAs[row]
=======
  private onSelectedRowChanged = (row: number) => {
    const sha = this.props.commits[row]
>>>>>>> f20d5c3b
    const commit = this.props.commitLookup.get(sha)
    if (commit) {
      this.props.onCommitSelected(commit)
    }
  }

  private onScroll = (scrollTop: number, clientHeight: number) => {
    const numberOfRows = Math.ceil(clientHeight / RowHeight)
    const top = Math.floor(scrollTop / RowHeight)
    const bottom = top + numberOfRows
    this.props.onScroll(top, bottom)
  }

  private rowForSHA(sha_: string | null): number {
    const sha = sha_
    if (!sha) {
      return -1
    }

    return this.props.commitSHAs.findIndex(s => s === sha)
  }

  public render() {
    if (this.props.commitSHAs.length === 0) {
      return (
        <div className="panel blankslate">{this.props.emptyListMessage}</div>
      )
    }

    return (
      <div id="commit-list">
        <List
          rowCount={this.props.commitSHAs.length}
          rowHeight={RowHeight}
          selectedRows={[this.rowForSHA(this.props.selectedSHA)]}
          rowRenderer={this.renderCommit}
          onSelectedRowChanged={this.onSelectedRowChanged}
          onScroll={this.onScroll}
          invalidationProps={{
            commits: this.props.commitSHAs,
            gitHubUsers: this.props.gitHubUsers,
          }}
        />
      </div>
    )
  }
}<|MERGE_RESOLUTION|>--- conflicted
+++ resolved
@@ -76,13 +76,8 @@
     )
   }
 
-<<<<<<< HEAD
-  private onRowChanged = (row: number) => {
-    const sha = this.props.commitSHAs[row]
-=======
   private onSelectedRowChanged = (row: number) => {
     const sha = this.props.commits[row]
->>>>>>> f20d5c3b
     const commit = this.props.commitLookup.get(sha)
     if (commit) {
       this.props.onCommitSelected(commit)
