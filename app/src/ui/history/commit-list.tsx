import * as React from 'react'
import { Repository } from '../../models/repository'
import { Commit } from '../../models/commit'
import { CommitListItem } from './commit-list-item'
<<<<<<< HEAD
import { List } from '../lib/list'
import { IGitHubUser } from '../../lib/dispatcher'
=======
import { List } from '../list'
import { IGitHubUser } from '../../lib/databases'
>>>>>>> 6df8a690

const RowHeight = 48

interface ICommitListProps {
  readonly onCommitChanged: (commit: Commit) => void
  readonly onScroll: (start: number, end: number) => void
  readonly onRevertCommit: (commit: Commit) => void
  readonly onViewCommitOnGitHub: (sha: string) => void
  readonly repository: Repository
  readonly history: ReadonlyArray<string>
  readonly commits: Map<string, Commit>
  readonly selectedSHA: string | null
  readonly gitHubUsers: Map<string, IGitHubUser>
  readonly emoji: Map<string, string>
  readonly localCommitSHAs: ReadonlyArray<string>
}

/** A component which displays the list of commits. */
export class CommitList extends React.Component<ICommitListProps, {}> {
  private list: List | null

  private renderCommit = (row: number) => {
    const sha = this.props.history[row]
    const commit = this.props.commits.get(sha)
    if (!commit) {
      return null
    }

    const gitHubUser =
      this.props.gitHubUsers.get(commit.author.email.toLowerCase()) || null
    let avatarUser = null
    if (gitHubUser) {
      avatarUser = {
        email: commit.author.email,
        name: commit.author.name,
        avatarURL: gitHubUser.avatarURL,
      }
    }

    const isLocal = this.props.localCommitSHAs.indexOf(commit.sha) > -1

    return (
      <CommitListItem
        key={commit.sha}
        gitHubRepository={this.props.repository.gitHubRepository}
        isLocal={isLocal}
        commit={commit}
        user={avatarUser}
        emoji={this.props.emoji}
        onRevertCommit={this.props.onRevertCommit}
        onViewCommitOnGitHub={this.props.onViewCommitOnGitHub}
      />
    )
  }

  private onRowChanged = (row: number) => {
    const sha = this.props.history[row]
    const commit = this.props.commits.get(sha)
    if (commit) {
      this.props.onCommitChanged(commit)
    }
  }

  private onScroll = (scrollTop: number, clientHeight: number) => {
    const numberOfRows = Math.ceil(clientHeight / RowHeight)
    const top = Math.floor(scrollTop / RowHeight)
    const bottom = top + numberOfRows
    this.props.onScroll(top, bottom)
  }

  private rowForSHA(sha_: string | null): number {
    const sha = sha_
    if (!sha) {
      return -1
    }

    return this.props.history.findIndex(s => s === sha)
  }

  private onListRef = (ref: List) => {
    this.list = ref
  }

  public render() {
    if (this.props.history.length === 0) {
      return <div className="panel blankslate">No history</div>
    }

    return (
      <div id="commit-list">
        <List
          ref={this.onListRef}
          rowCount={this.props.history.length}
          rowHeight={RowHeight}
          selectedRow={this.rowForSHA(this.props.selectedSHA)}
          rowRenderer={this.renderCommit}
          onSelectionChanged={this.onRowChanged}
          onScroll={this.onScroll}
          invalidationProps={{
            history: this.props.history,
            gitHubUsers: this.props.gitHubUsers,
          }}
        />
      </div>
    )
  }
}<|MERGE_RESOLUTION|>--- conflicted
+++ resolved
@@ -2,13 +2,8 @@
 import { Repository } from '../../models/repository'
 import { Commit } from '../../models/commit'
 import { CommitListItem } from './commit-list-item'
-<<<<<<< HEAD
 import { List } from '../lib/list'
-import { IGitHubUser } from '../../lib/dispatcher'
-=======
-import { List } from '../list'
 import { IGitHubUser } from '../../lib/databases'
->>>>>>> 6df8a690
 
 const RowHeight = 48
 
