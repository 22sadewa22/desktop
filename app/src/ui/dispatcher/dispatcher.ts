--- conflicted
+++ resolved
@@ -2032,12 +2032,6 @@
   }
 
   /**
-<<<<<<< HEAD
-   * Increments the `errorWhenSwitchingBranchesWithUncommmittedChanges` metric
-   */
-  public recordErrorWhenSwitchingBranchesWithUncommmittedChanges() {
-    return this.statsStore.recordErrorWhenSwitchingBranchesWithUncommmittedChanges()
-=======
    * Moves unconmitted changes to the branch being checked out
    */
   public async moveChangesToBranchAndCheckout(
@@ -2048,6 +2042,5 @@
       repository,
       branchToCheckout
     )
->>>>>>> 82c188d6
   }
 }