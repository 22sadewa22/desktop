--- conflicted
+++ resolved
@@ -5,12 +5,8 @@
 import { Button } from '../lib/button'
 import { Dispatcher } from '../../lib/dispatcher'
 import { Repository } from '../../models/repository'
-<<<<<<< HEAD
-import { CompareActionKind, ComparisonView } from '../../lib/app-state'
+import { HistoryTabMode, ComparisonMode } from '../../lib/app-state'
 import { PopupType } from '../../models/popup'
-=======
-import { HistoryTabMode, PopupType, ComparisonMode } from '../../lib/app-state'
->>>>>>> d40b2d30
 
 export type DismissalReason = 'close' | 'compare' | 'merge'
 
