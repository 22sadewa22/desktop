import { StatsDatabase, ILaunchStats, IDailyMeasures } from './stats-database'
import { getDotComAPIEndpoint } from '../api'
import { getVersion } from '../../ui/lib/app-proxy'
import { hasShownWelcomeFlow } from '../welcome'
import { Account } from '../../models/account'
import { getOS } from '../get-os'
import { getGUID } from './get-guid'
import { Repository } from '../../models/repository'
import { merge } from '../../lib/merge'
import { getPersistedThemeName } from '../../ui/lib/application-theme'
import { IUiActivityMonitor } from '../../ui/lib/ui-activity-monitor'
import { Disposable } from 'event-kit'
import { SignInMethod } from '../stores'
import { assertNever } from '../fatal-error'
import { getNumber, setNumber, getBoolean, setBoolean } from '../local-storage'
import { PushOptions } from '../git'

const StatsEndpoint = 'https://central.github.com/api/usage/desktop'

/** The URL to the stats samples page. */
export const SamplesURL = 'https://desktop.github.com/usage-data/'

const LastDailyStatsReportKey = 'last-daily-stats-report'

/** The localStorage key for whether the user has opted out. */
const StatsOptOutKey = 'stats-opt-out'

/** Have we successfully sent the stats opt-in? */
const HasSentOptInPingKey = 'has-sent-stats-opt-in-ping'

const WelcomeWizardInitiatedAtKey = 'welcome-wizard-initiated-at'
const WelcomeWizardCompletedAtKey = 'welcome-wizard-terminated-at'
const FirstRepositoryAddedAtKey = 'first-repository-added-at'
const FirstRepositoryClonedAtKey = 'first-repository-cloned-at'
const FirstRepositoryCreatedAtKey = 'first-repository-created-at'
const FirstCommitCreatedAtKey = 'first-commit-created-at'
const FirstPushToGitHubAtKey = 'first-push-to-github-at'
const FirstNonDefaultBranchCheckoutAtKey =
  'first-non-default-branch-checkout-at'
const WelcomeWizardSignInMethodKey = 'welcome-wizard-sign-in-method'
const terminalEmulatorKey = 'shell'
const textEditorKey: string = 'externalEditor'

/** How often daily stats should be submitted (i.e., 24 hours). */
const DailyStatsReportInterval = 1000 * 60 * 60 * 24

const DefaultDailyMeasures: IDailyMeasures = {
  commits: 0,
  partialCommits: 0,
  openShellCount: 0,
  coAuthoredCommits: 0,
  branchComparisons: 0,
  defaultBranchComparisons: 0,
  mergesInitiatedFromComparison: 0,
  updateFromDefaultBranchMenuCount: 0,
  mergeIntoCurrentBranchMenuCount: 0,
  prBranchCheckouts: 0,
  repoWithIndicatorClicked: 0,
  repoWithoutIndicatorClicked: 0,
  divergingBranchBannerDismissal: 0,
  divergingBranchBannerInitatedMerge: 0,
  divergingBranchBannerInitiatedCompare: 0,
  divergingBranchBannerInfluencedMerge: 0,
  divergingBranchBannerDisplayed: 0,
  dotcomPushCount: 0,
  dotcomForcePushCount: 0,
  enterprisePushCount: 0,
  enterpriseForcePushCount: 0,
  externalPushCount: 0,
  externalForcePushCount: 0,
  active: false,
  mergeConflictFromPullCount: 0,
  mergeConflictFromExplicitMergeCount: 0,
  mergedWithLoadingHintCount: 0,
  mergedWithCleanMergeHintCount: 0,
  mergedWithConflictWarningHintCount: 0,
  mergeSuccessAfterConflictsCount: 0,
  mergeAbortedAfterConflictsCount: 0,
  unattributedCommits: 0,
  enterpriseCommits: 0,
  dotcomCommits: 0,
  mergeConflictsDialogDismissalCount: 0,
  anyConflictsLeftOnMergeConflictsDialogDismissalCount: 0,
  mergeConflictsDialogReopenedCount: 0,
  guidedConflictedMergeCompletionCount: 0,
  unguidedConflictedMergeCompletionCount: 0,
  createPullRequestCount: 0,
  rebaseConflictsDialogDismissalCount: 0,
  rebaseConflictsDialogReopenedCount: 0,
  rebaseAbortedAfterConflictsCount: 0,
  rebaseSuccessAfterConflictsCount: 0,
  pullWithRebaseCount: 0,
  pullWithDefaultSettingCount: 0,
  stashEntriesCreatedOutsideDesktop: 0,
  errorWhenSwitchingBranchesWithUncommmittedChanges: 0,
  rebaseCurrentBranchMenuCount: 0,
  stashViewedAfterCheckoutCount: 0,
  stashCreatedOnCurrentBranchCount: 0,
  changesTakenToNewBranchCount: 0,
  stashPopCount: 0,
  stashDropCount: 0,
  noActionTakenOnStashCount: 0,
}

interface IOnboardingStats {
  /**
   * Time (in seconds) from when the user first launched
   * the application and entered the welcome wizard until
   * the user added their first existing repository.
   *
   * A negative value means that this action hasn't yet
   * taken place while undefined means that the current
   * user installed desktop prior to this metric beeing
   * added and we will thus never be able to provide a
   * value.
   */
  readonly timeToFirstAddedRepository?: number

  /**
   * Time (in seconds) from when the user first launched
   * the application and entered the welcome wizard until
   * the user cloned their first repository.
   *
   * A negative value means that this action hasn't yet
   * taken place while undefined means that the current
   * user installed desktop prior to this metric beeing
   * added and we will thus never be able to provide a
   * value.
   */
  readonly timeToFirstClonedRepository?: number

  /**
   * Time (in seconds) from when the user first launched
   * the application and entered the welcome wizard until
   * the user created their first new repository.
   *
   * A negative value means that this action hasn't yet
   * taken place while undefined means that the current
   * user installed desktop prior to this metric beeing
   * added and we will thus never be able to provide a
   * value.
   */
  readonly timeToFirstCreatedRepository?: number

  /**
   * Time (in seconds) from when the user first launched
   * the application and entered the welcome wizard until
   * the user crafted their first commit.
   *
   * A negative value means that this action hasn't yet
   * taken place while undefined means that the current
   * user installed desktop prior to this metric beeing
   * added and we will thus never be able to provide a
   * value.
   */
  readonly timeToFirstCommit?: number

  /**
   * Time (in seconds) from when the user first launched
   * the application and entered the welcome wizard until
   * the user performed their first push of a repository
   * to GitHub.com or GitHub Enterprise. This metric
   * does not track pushes to non-GitHub remotes.
   */
  readonly timeToFirstGitHubPush?: number

  /**
   * Time (in seconds) from when the user first launched
   * the application and entered the welcome wizard until
   * the user first checked out a branch in any repository
   * which is not the default branch of that repository.
   *
   * Note that this metric will be set regardless of whether
   * that repository was a GitHub.com/GHE repository, local
   * repository or has a non-GitHub remote.
   *
   * A negative value means that this action hasn't yet
   * taken place while undefined means that the current
   * user installed desktop prior to this metric beeing
   * added and we will thus never be able to provide a
   * value.
   */
  readonly timeToFirstNonDefaultBranchCheckout?: number

  /**
   * Time (in seconds) from when the user first launched
   * the application and entered the welcome wizard until
   * the user completed the wizard.
   *
   * A negative value means that this action hasn't yet
   * taken place while undefined means that the current
   * user installed desktop prior to this metric beeing
   * added and we will thus never be able to provide a
   * value.
   */
  readonly timeToWelcomeWizardTerminated?: number

  /**
   * The method that was used when authenticating a
   * user in the welcome flow. If multiple succesful
   * authentications happened during the welcome flow
   * due to the user stepping back and signing in to
   * another account this will reflect the last one.
   */
  readonly welcomeWizardSignInMethod?: 'basic' | 'web'
}

/**
 * Returns the account id of the current user's GitHub.com account or null if the user
 * is not currently signed in to GitHub.com.
 *
 * @param accounts The active accounts stored in Desktop
 */
function findDotComAccountId(accounts: ReadonlyArray<Account>): number | null {
  const gitHubAccount = accounts.find(
    a => a.endpoint === getDotComAPIEndpoint()
  )

  return gitHubAccount !== undefined ? gitHubAccount.id : null
}

interface ICalculatedStats {
  /** The app version. */
  readonly version: string

  /** The OS version. */
  readonly osVersion: string

  /** The platform. */
  readonly platform: string

  /** The number of total repositories. */
  readonly repositoryCount: number

  /** The number of GitHub repositories. */
  readonly gitHubRepositoryCount: number

  /** The install ID. */
  readonly guid: string

  /** Is the user logged in with a GitHub.com account? */
  readonly dotComAccount: boolean

  /** Is the user logged in with an Enterprise account? */
  readonly enterpriseAccount: boolean

  /**
   * The name of the currently selected theme/application
   * appearance as set at time of stats submission.
   */
  readonly theme: string

  /** The selected terminal emulator at the time of stats submission */
  readonly selectedTerminalEmulator: string

  /** The selected text editor at the time of stats submission */
  readonly selectedTextEditor: string

  readonly eventType: 'usage'
}

type DailyStats = ICalculatedStats &
  ILaunchStats &
  IDailyMeasures &
  IOnboardingStats

/**
 * Testable interface for StatsStore
 *
 * Note: for the moment this only contains methods that are needed for testing,
 * so fight the urge to implement every public method from StatsStore here
 *
 */
export interface IStatsStore {
  recordMergeAbortedAfterConflicts: () => void
  recordMergeSuccessAfterConflicts: () => void
  recordRebaseAbortedAfterConflicts: () => void
  recordRebaseSuccessAfterConflicts: () => void
}

/** The store for the app's stats. */
export class StatsStore implements IStatsStore {
  private readonly db: StatsDatabase
  private readonly uiActivityMonitor: IUiActivityMonitor
  private uiActivityMonitorSubscription: Disposable | null = null

  /** Has the user opted out of stats reporting? */
  private optOut: boolean

  public constructor(db: StatsDatabase, uiActivityMonitor: IUiActivityMonitor) {
    this.db = db
    this.uiActivityMonitor = uiActivityMonitor

    const storedValue = getBoolean(StatsOptOutKey)

    this.optOut = storedValue || false

    // If the user has set an opt out value but we haven't sent the ping yet,
    // give it a shot now.
    if (!getBoolean(HasSentOptInPingKey, false)) {
      this.sendOptInStatusPing(this.optOut, storedValue)
    }

    this.enableUiActivityMonitoring()
  }

  /** Should the app report its daily stats? */
  private shouldReportDailyStats(): boolean {
    const lastDate = getNumber(LastDailyStatsReportKey, 0)
    const now = Date.now()
    return now - lastDate > DailyStatsReportInterval
  }

  /** Report any stats which are eligible for reporting. */
  public async reportStats(
    accounts: ReadonlyArray<Account>,
    repositories: ReadonlyArray<Repository>
  ) {
    if (this.optOut) {
      return
    }

    // Never report stats while in dev or test. They could be pretty crazy.
    if (__DEV__ || process.env.TEST_ENV) {
      return
    }

    // don't report until the user has had a chance to view and opt-in for
    // sharing their stats with us
    if (!hasShownWelcomeFlow()) {
      return
    }

    if (!this.shouldReportDailyStats()) {
      return
    }

    const now = Date.now()
    const stats = await this.getDailyStats(accounts, repositories)

    const user_id = findDotComAccountId(accounts)
    const payload = user_id === null ? stats : { ...stats, user_id }

    try {
      const response = await this.post(payload)
      if (!response.ok) {
        throw new Error(
          `Unexpected status: ${response.statusText} (${response.status})`
        )
      }

      log.info('Stats reported.')

      await this.clearDailyStats()
      setNumber(LastDailyStatsReportKey, now)
    } catch (e) {
      log.error('Error reporting stats:', e)
    }
  }

  /** Record the given launch stats. */
  public async recordLaunchStats(stats: ILaunchStats) {
    await this.db.launches.add(stats)
  }

  /**
   * Clear the stored daily stats. Not meant to be called
   * directly. Marked as public in order to enable testing
   * of a specific scenario, see stats-store-tests for more
   * detail.
   */
  public async clearDailyStats() {
    await this.db.launches.clear()
    await this.db.dailyMeasures.clear()

    this.enableUiActivityMonitoring()
  }

  private enableUiActivityMonitoring() {
    if (this.uiActivityMonitorSubscription !== null) {
      return
    }

    this.uiActivityMonitorSubscription = this.uiActivityMonitor.onActivity(
      this.onUiActivity
    )
  }

  private disableUiActivityMonitoring() {
    if (this.uiActivityMonitorSubscription === null) {
      return
    }

    this.uiActivityMonitorSubscription.dispose()
    this.uiActivityMonitorSubscription = null
  }

  /** Get the daily stats. */
  private async getDailyStats(
    accounts: ReadonlyArray<Account>,
    repositories: ReadonlyArray<Repository>
  ): Promise<DailyStats> {
    const launchStats = await this.getAverageLaunchStats()
    const dailyMeasures = await this.getDailyMeasures()
    const userType = this.determineUserType(accounts)
    const repositoryCounts = this.categorizedRepositoryCounts(repositories)
    const onboardingStats = this.getOnboardingStats()
    const selectedTerminalEmulator =
      localStorage.getItem(terminalEmulatorKey) || 'none'
    const selectedTextEditor = localStorage.getItem(textEditorKey) || 'none'

    return {
      eventType: 'usage',
      version: getVersion(),
      osVersion: getOS(),
      platform: process.platform,
      theme: getPersistedThemeName(),
      selectedTerminalEmulator,
      selectedTextEditor,
      ...launchStats,
      ...dailyMeasures,
      ...userType,
      ...onboardingStats,
      guid: getGUID(),
      ...repositoryCounts,
    }
  }

  private getOnboardingStats(): IOnboardingStats {
    const wizardInitiatedAt = getLocalStorageTimestamp(
      WelcomeWizardInitiatedAtKey
    )

    // If we don't have a start time for the wizard none of our other metrics
    // makes sense. This will happen for users who installed the app before
    // we started tracking onboarding stats.
    if (wizardInitiatedAt === null) {
      return {}
    }

    const timeToWelcomeWizardTerminated = timeTo(WelcomeWizardCompletedAtKey)
    const timeToFirstAddedRepository = timeTo(FirstRepositoryAddedAtKey)
    const timeToFirstClonedRepository = timeTo(FirstRepositoryClonedAtKey)
    const timeToFirstCreatedRepository = timeTo(FirstRepositoryCreatedAtKey)
    const timeToFirstCommit = timeTo(FirstCommitCreatedAtKey)
    const timeToFirstGitHubPush = timeTo(FirstPushToGitHubAtKey)
    const timeToFirstNonDefaultBranchCheckout = timeTo(
      FirstNonDefaultBranchCheckoutAtKey
    )

    const welcomeWizardSignInMethod = getWelcomeWizardSignInMethod()

    return {
      timeToWelcomeWizardTerminated,
      timeToFirstAddedRepository,
      timeToFirstClonedRepository,
      timeToFirstCreatedRepository,
      timeToFirstCommit,
      timeToFirstGitHubPush,
      timeToFirstNonDefaultBranchCheckout,
      welcomeWizardSignInMethod,
    }
  }

  private categorizedRepositoryCounts(repositories: ReadonlyArray<Repository>) {
    return {
      repositoryCount: repositories.length,
      gitHubRepositoryCount: repositories.filter(r => r.gitHubRepository)
        .length,
    }
  }

  /** Determines if an account is a dotCom and/or enterprise user */
  private determineUserType(accounts: ReadonlyArray<Account>) {
    const dotComAccount = !!accounts.find(
      a => a.endpoint === getDotComAPIEndpoint()
    )
    const enterpriseAccount = !!accounts.find(
      a => a.endpoint !== getDotComAPIEndpoint()
    )

    return {
      dotComAccount,
      enterpriseAccount,
    }
  }

  /** Calculate the average launch stats. */
  private async getAverageLaunchStats(): Promise<ILaunchStats> {
    const launches:
      | ReadonlyArray<ILaunchStats>
      | undefined = await this.db.launches.toArray()
    if (!launches || !launches.length) {
      return {
        mainReadyTime: -1,
        loadTime: -1,
        rendererReadyTime: -1,
      }
    }

    const start: ILaunchStats = {
      mainReadyTime: 0,
      loadTime: 0,
      rendererReadyTime: 0,
    }

    const totals = launches.reduce((running, current) => {
      return {
        mainReadyTime: running.mainReadyTime + current.mainReadyTime,
        loadTime: running.loadTime + current.loadTime,
        rendererReadyTime:
          running.rendererReadyTime + current.rendererReadyTime,
      }
    }, start)

    return {
      mainReadyTime: totals.mainReadyTime / launches.length,
      loadTime: totals.loadTime / launches.length,
      rendererReadyTime: totals.rendererReadyTime / launches.length,
    }
  }

  /** Get the daily measures. */
  private async getDailyMeasures(): Promise<IDailyMeasures> {
    const measures:
      | IDailyMeasures
      | undefined = await this.db.dailyMeasures.limit(1).first()
    return {
      ...DefaultDailyMeasures,
      ...measures,
      // We could spread the database ID in, but we really don't want it.
      id: undefined,
    }
  }

  private async updateDailyMeasures<K extends keyof IDailyMeasures>(
    fn: (measures: IDailyMeasures) => Pick<IDailyMeasures, K>
  ): Promise<void> {
    const defaultMeasures = DefaultDailyMeasures
    await this.db.transaction('rw', this.db.dailyMeasures, async () => {
      const measures = await this.db.dailyMeasures.limit(1).first()
      const measuresWithDefaults = {
        ...defaultMeasures,
        ...measures,
      }
      const newMeasures = merge(measuresWithDefaults, fn(measuresWithDefaults))

      return this.db.dailyMeasures.put(newMeasures)
    })
  }

  /** Record that a commit was accomplished. */
  public async recordCommit(): Promise<void> {
    await this.updateDailyMeasures(m => ({
      commits: m.commits + 1,
    }))

    createLocalStorageTimestamp(FirstCommitCreatedAtKey)
  }

  /** Record that a partial commit was accomplished. */
  public recordPartialCommit(): Promise<void> {
    return this.updateDailyMeasures(m => ({
      partialCommits: m.partialCommits + 1,
    }))
  }

  /** Record that a commit was created with one or more co-authors. */
  public recordCoAuthoredCommit(): Promise<void> {
    return this.updateDailyMeasures(m => ({
      coAuthoredCommits: m.coAuthoredCommits + 1,
    }))
  }

  /** Record that the user opened a shell. */
  public recordOpenShell(): Promise<void> {
    return this.updateDailyMeasures(m => ({
      openShellCount: m.openShellCount + 1,
    }))
  }

  /** Record that a branch comparison has been made */
  public recordBranchComparison(): Promise<void> {
    return this.updateDailyMeasures(m => ({
      branchComparisons: m.branchComparisons + 1,
    }))
  }

  /** Record that a branch comparison has been made to the `master` branch */
  public recordDefaultBranchComparison(): Promise<void> {
    return this.updateDailyMeasures(m => ({
      defaultBranchComparisons: m.defaultBranchComparisons + 1,
    }))
  }

  /** Record that a merge has been initiated from the `compare` sidebar */
  public recordCompareInitiatedMerge(): Promise<void> {
    return this.updateDailyMeasures(m => ({
      mergesInitiatedFromComparison: m.mergesInitiatedFromComparison + 1,
    }))
  }

  /** Record that a merge has been initiated from the `Branch -> Update From Default Branch` menu item */
  public recordMenuInitiatedUpdate(): Promise<void> {
    return this.updateDailyMeasures(m => ({
      updateFromDefaultBranchMenuCount: m.updateFromDefaultBranchMenuCount + 1,
    }))
  }

  /** Record that conflicts were detected by a merge initiated by Desktop */
  public recordMergeConflictFromPull(): Promise<void> {
    return this.updateDailyMeasures(m => ({
      mergeConflictFromPullCount: m.mergeConflictFromPullCount + 1,
    }))
  }

  /** Record that conflicts were detected by a merge initiated by Desktop */
  public recordMergeConflictFromExplicitMerge(): Promise<void> {
    return this.updateDailyMeasures(m => ({
      mergeConflictFromExplicitMergeCount:
        m.mergeConflictFromExplicitMergeCount + 1,
    }))
  }

  /** Record that a merge has been initiated from the `Branch -> Merge Into Current Branch` menu item */
  public recordMenuInitiatedMerge(): Promise<void> {
    return this.updateDailyMeasures(m => ({
      mergeIntoCurrentBranchMenuCount: m.mergeIntoCurrentBranchMenuCount + 1,
    }))
  }

  public recordMenuInitiatedRebase(): Promise<void> {
    return this.updateDailyMeasures(m => ({
      rebaseCurrentBranchMenuCount: m.rebaseCurrentBranchMenuCount + 1,
    }))
  }

  /** Record that the user checked out a PR branch */
  public recordPRBranchCheckout(): Promise<void> {
    return this.updateDailyMeasures(m => ({
      prBranchCheckouts: m.prBranchCheckouts + 1,
    }))
  }

  public recordRepoClicked(repoHasIndicator: boolean): Promise<void> {
    if (repoHasIndicator) {
      return this.updateDailyMeasures(m => ({
        repoWithIndicatorClicked: m.repoWithIndicatorClicked + 1,
      }))
    }
    return this.updateDailyMeasures(m => ({
      repoWithoutIndicatorClicked: m.repoWithoutIndicatorClicked + 1,
    }))
  }

  /**
   * Records that the user made a commit using an email address that
   * was not associated with the user's account on GitHub.com or GitHub
   * Enterprise, meaning that the commit will not be attributed to the user's
   * account.
   */
  public recordUnattributedCommit(): Promise<void> {
    return this.updateDailyMeasures(m => ({
      unattributedCommits: m.unattributedCommits + 1,
    }))
  }

  /**
   * Records that the user made a commit to a repository hosted on
   * a GitHub Enterprise instance
   */
  public recordCommitToEnterprise(): Promise<void> {
    return this.updateDailyMeasures(m => ({
      enterpriseCommits: m.enterpriseCommits + 1,
    }))
  }

  /** Records that the user made a commit to a repository hosted on GitHub.com */
  public recordCommitToDotcom(): Promise<void> {
    return this.updateDailyMeasures(m => ({
      dotcomCommits: m.dotcomCommits + 1,
    }))
  }

  /** Set whether the user has opted out of stats reporting. */
  public async setOptOut(
    optOut: boolean,
    userViewedPrompt: boolean
  ): Promise<void> {
    const changed = this.optOut !== optOut

    this.optOut = optOut

    const previousValue = getBoolean(StatsOptOutKey)

    setBoolean(StatsOptOutKey, optOut)

    if (changed || userViewedPrompt) {
      await this.sendOptInStatusPing(optOut, previousValue)
    }
  }

  /** Has the user opted out of stats reporting? */
  public getOptOut(): boolean {
    return this.optOut
  }

  /** Record that user dismissed diverging branch notification */
  public async recordDivergingBranchBannerDismissal(): Promise<void> {
    return this.updateDailyMeasures(m => ({
      divergingBranchBannerDismissal: m.divergingBranchBannerDismissal + 1,
    }))
  }

  /** Record that user initiated a merge from within the notification banner */
  public async recordDivergingBranchBannerInitatedMerge(): Promise<void> {
    return this.updateDailyMeasures(m => ({
      divergingBranchBannerInitatedMerge:
        m.divergingBranchBannerInitatedMerge + 1,
    }))
  }

  /** Record that user initiated a compare from within the notification banner */
  public async recordDivergingBranchBannerInitiatedCompare(): Promise<void> {
    return this.updateDailyMeasures(m => ({
      divergingBranchBannerInitiatedCompare:
        m.divergingBranchBannerInitiatedCompare + 1,
    }))
  }

  /**
   * Record that user initiated a merge after getting to compare view
   * from within notification banner
   */
  public async recordDivergingBranchBannerInfluencedMerge(): Promise<void> {
    return this.updateDailyMeasures(m => ({
      divergingBranchBannerInfluencedMerge:
        m.divergingBranchBannerInfluencedMerge + 1,
    }))
  }

  /** Record that the user was shown the notification banner */
  public async recordDivergingBranchBannerDisplayed(): Promise<void> {
    return this.updateDailyMeasures(m => ({
      divergingBranchBannerDisplayed: m.divergingBranchBannerDisplayed + 1,
    }))
  }

  public async recordPush(
    githubAccount: Account | null,
    options?: PushOptions
  ) {
    if (githubAccount === null) {
      await this.recordPushToGenericRemote(options)
    } else if (githubAccount.endpoint === getDotComAPIEndpoint()) {
      await this.recordPushToGitHub(options)
    } else {
      await this.recordPushToGitHubEnterprise(options)
    }
  }

  /** Record that the user pushed to GitHub.com */
  private async recordPushToGitHub(options?: PushOptions): Promise<void> {
    if (options && options.forceWithLease) {
      await this.updateDailyMeasures(m => ({
        dotcomForcePushCount: m.dotcomForcePushCount + 1,
      }))
    }

    await this.updateDailyMeasures(m => ({
      dotcomPushCount: m.dotcomPushCount + 1,
    }))

    createLocalStorageTimestamp(FirstPushToGitHubAtKey)
  }

  /** Record that the user pushed to a GitHub Enterprise instance */
  private async recordPushToGitHubEnterprise(
    options?: PushOptions
  ): Promise<void> {
    if (options && options.forceWithLease) {
      await this.updateDailyMeasures(m => ({
        enterpriseForcePushCount: m.enterpriseForcePushCount + 1,
      }))
    }

    await this.updateDailyMeasures(m => ({
      enterprisePushCount: m.enterprisePushCount + 1,
    }))

    // Note, this is not a typo. We track both GitHub.com and
    // GitHub Enteprise under the same key
    createLocalStorageTimestamp(FirstPushToGitHubAtKey)
  }

  /** Record that the user pushed to a generic remote */
  private async recordPushToGenericRemote(
    options?: PushOptions
  ): Promise<void> {
    if (options && options.forceWithLease) {
      await this.updateDailyMeasures(m => ({
        externalForcePushCount: m.externalForcePushCount + 1,
      }))
    }

    await this.updateDailyMeasures(m => ({
      externalPushCount: m.externalPushCount + 1,
    }))
  }

  /** Record that the user saw a 'merge conflicts' warning but continued with the merge */
  public async recordUserProceededWhileLoading(): Promise<void> {
    return this.updateDailyMeasures(m => ({
      mergedWithLoadingHintCount: m.mergedWithLoadingHintCount + 1,
    }))
  }

  /** Record that the user saw a 'merge conflicts' warning but continued with the merge */
  public async recordMergeHintSuccessAndUserProceeded(): Promise<void> {
    return this.updateDailyMeasures(m => ({
      mergedWithCleanMergeHintCount: m.mergedWithCleanMergeHintCount + 1,
    }))
  }

  /** Record that the user saw a 'merge conflicts' warning but continued with the merge */
  public async recordUserProceededAfterConflictWarning(): Promise<void> {
    return this.updateDailyMeasures(m => ({
      mergedWithConflictWarningHintCount:
        m.mergedWithConflictWarningHintCount + 1,
    }))
  }

  /**
   * Increments the `mergeConflictsDialogDismissalCount` metric
   */
  public async recordMergeConflictsDialogDismissal(): Promise<void> {
    return this.updateDailyMeasures(m => ({
      mergeConflictsDialogDismissalCount:
        m.mergeConflictsDialogDismissalCount + 1,
    }))
  }

  /**
   * Increments the `anyConflictsLeftOnMergeConflictsDialogDismissalCount` metric
   */
  public async recordAnyConflictsLeftOnMergeConflictsDialogDismissal(): Promise<
    void
  > {
    return this.updateDailyMeasures(m => ({
      anyConflictsLeftOnMergeConflictsDialogDismissalCount:
        m.anyConflictsLeftOnMergeConflictsDialogDismissalCount + 1,
    }))
  }

  /**
   * Increments the `mergeConflictsDialogReopenedCount` metric
   */
  public async recordMergeConflictsDialogReopened(): Promise<void> {
    return this.updateDailyMeasures(m => ({
      mergeConflictsDialogReopenedCount:
        m.mergeConflictsDialogReopenedCount + 1,
    }))
  }

  /**
   * Increments the `guidedConflictedMergeCompletionCount` metric
   */
  public async recordGuidedConflictedMergeCompletion(): Promise<void> {
    return this.updateDailyMeasures(m => ({
      guidedConflictedMergeCompletionCount:
        m.guidedConflictedMergeCompletionCount + 1,
    }))
  }

  /**
   * Increments the `unguidedConflictedMergeCompletionCount` metric
   */
  public async recordUnguidedConflictedMergeCompletion(): Promise<void> {
    return this.updateDailyMeasures(m => ({
      unguidedConflictedMergeCompletionCount:
        m.unguidedConflictedMergeCompletionCount + 1,
    }))
  }

  /**
   * Increments the `createPullRequestCount` metric
   */
  public async recordCreatePullRequest(): Promise<void> {
    return this.updateDailyMeasures(m => ({
      createPullRequestCount: m.createPullRequestCount + 1,
    }))
  }

  /**
   * Increments the `rebaseConflictsDialogDismissalCount` metric
   */
  public async recordRebaseConflictsDialogDismissal(): Promise<void> {
    return this.updateDailyMeasures(m => ({
      rebaseConflictsDialogDismissalCount:
        m.rebaseConflictsDialogDismissalCount + 1,
    }))
  }

  /**
   * Increments the `rebaseConflictsDialogDismissalCount` metric
   */
  public async recordRebaseConflictsDialogReopened(): Promise<void> {
    return this.updateDailyMeasures(m => ({
      rebaseConflictsDialogReopenedCount:
        m.rebaseConflictsDialogReopenedCount + 1,
    }))
  }

  /**
   * Increments the `rebaseAbortedAfterConflictsCount` metric
   */
  public async recordRebaseAbortedAfterConflicts(): Promise<void> {
    return this.updateDailyMeasures(m => ({
      rebaseAbortedAfterConflictsCount: m.rebaseAbortedAfterConflictsCount + 1,
    }))
  }
  /**
   * Increments the `pullWithRebaseCount` metric
   */
  public recordPullWithRebaseEnabled() {
    return this.updateDailyMeasures(m => ({
      pullWithRebaseCount: m.pullWithRebaseCount + 1,
    }))
  }

  /**
   * Increments the `rebaseSuccessAfterConflictsCount` metric
   */
  public async recordRebaseSuccessAfterConflicts(): Promise<void> {
    return this.updateDailyMeasures(m => ({
      rebaseSuccessAfterConflictsCount: m.rebaseSuccessAfterConflictsCount + 1,
    }))
  }

  /**
   * Increments the `pullWithDefaultSettingCount` metric
   */
  public recordPullWithDefaultSetting() {
    return this.updateDailyMeasures(m => ({
      pullWithDefaultSettingCount: m.pullWithDefaultSettingCount + 1,
    }))
  }

  public recordWelcomeWizardInitiated() {
    setNumber(WelcomeWizardInitiatedAtKey, Date.now())
    localStorage.removeItem(WelcomeWizardCompletedAtKey)
  }

  public recordWelcomeWizardTerminated() {
    setNumber(WelcomeWizardCompletedAtKey, Date.now())
  }

  public recordAddExistingRepository() {
    createLocalStorageTimestamp(FirstRepositoryAddedAtKey)
  }

  public recordCloneRepository() {
    createLocalStorageTimestamp(FirstRepositoryClonedAtKey)
  }

  public recordCreateRepository() {
    createLocalStorageTimestamp(FirstRepositoryCreatedAtKey)
  }

  public recordNonDefaultBranchCheckout() {
    createLocalStorageTimestamp(FirstNonDefaultBranchCheckoutAtKey)
  }

  public recordWelcomeWizardSignInMethod(method: SignInMethod) {
    localStorage.setItem(WelcomeWizardSignInMethodKey, method)
  }

  /** Record when a conflicted merge was successfully completed by the user */
  public async recordMergeSuccessAfterConflicts(): Promise<void> {
    return this.updateDailyMeasures(m => ({
      mergeSuccessAfterConflictsCount: m.mergeSuccessAfterConflictsCount + 1,
    }))
  }

  /** Record when a conflicted merge was aborted by the user */
  public async recordMergeAbortedAfterConflicts(): Promise<void> {
    return this.updateDailyMeasures(m => ({
      mergeAbortedAfterConflictsCount: m.mergeAbortedAfterConflictsCount + 1,
    }))
  }

<<<<<<< HEAD
  /** Record when the user views a stash entry after checking out a branch */
  public async recordStashViewedAfterCheckout(): Promise<void> {
    return this.updateDailyMeasures(m => ({
      stashViewedAfterCheckoutCount: m.stashViewedAfterCheckoutCount + 1,
    }))
  }

  /** Record when the user elects to take changes to new branch over stashing */
  public async recordChangesTakenToNewBranch(): Promise<void> {
    return this.updateDailyMeasures(m => ({
      changesTakenToNewBranchCount: m.changesTakenToNewBranchCount + 1,
    }))
  }

  /** Record when the user elects to stash changes on the current branch */
  public async recordStashCreatedOnCurrentBranch(): Promise<void> {
    return this.updateDailyMeasures(m => ({
      stashCreatedOnCurrentBranchCount: m.stashCreatedOnCurrentBranchCount + 1,
    }))
  }

  /** Record when the user drops the stash entry */
  public async recordStashDrop(): Promise<void> {
    return this.updateDailyMeasures(m => ({
      stashDropCount: m.stashDropCount + 1,
    }))
  }

  /** Record when the user pops the stash entry */
  public async recordStashPop(): Promise<void> {
    return this.updateDailyMeasures(m => ({
      stashPopCount: m.stashPopCount + 1,
    }))
  }

  /** Record when the user takes no action on the stash entry */
  public async recordNoActionTakenOnStash(): Promise<void> {
    return this.updateDailyMeasures(m => ({
      noActionTakenOnStashCount: m.noActionTakenOnStashCount + 1,
=======
  /** Record the number of stash entries created outside of Desktop for the day */
  public async addStashEntriesCreatedOutsideDesktop(
    stashCount: number
  ): Promise<void> {
    return this.updateDailyMeasures(m => ({
      stashEntriesCreatedOutsideDesktop:
        m.stashEntriesCreatedOutsideDesktop + stashCount,
    }))
  }

  /**
   * Record the number of times the user experiences the error
   * "Some of your changes would be overwritten" when switching branches
   */
  public async recordErrorWhenSwitchingBranchesWithUncommmittedChanges(): Promise<
    void
  > {
    return this.updateDailyMeasures(m => ({
      errorWhenSwitchingBranchesWithUncommmittedChanges:
        m.errorWhenSwitchingBranchesWithUncommmittedChanges + 1,
>>>>>>> 82c188d6
    }))
  }

  private onUiActivity = async () => {
    this.disableUiActivityMonitoring()

    return this.updateDailyMeasures(m => ({
      active: true,
    }))
  }

  /** Post some data to our stats endpoint. */
  private post(body: object): Promise<Response> {
    const options: RequestInit = {
      method: 'POST',
      headers: new Headers({ 'Content-Type': 'application/json' }),
      body: JSON.stringify(body),
    }

    return fetch(StatsEndpoint, options)
  }

  /**
   * Send opt-in ping with details of previous stored value (if known)
   *
   * @param optOut        Whether or not the user has opted
   *                      out of usage reporting.
   * @param previousValue The raw, current value stored for the
   *                      "stats-opt-out" localStorage key, or
   *                      undefined if no previously stored value
   *                      exists.
   */
  private async sendOptInStatusPing(
    optOut: boolean,
    previousValue: boolean | undefined
  ): Promise<void> {
    // The analytics pipeline expects us to submit `optIn` but we
    // track `optOut` so we need to invert the value before we send
    // it.
    const optIn = !optOut
    const previousOptInValue =
      previousValue === undefined ? null : !previousValue
    const direction = optIn ? 'in' : 'out'

    try {
      const response = await this.post({
        eventType: 'ping',
        optIn,
        previousOptInValue,
      })
      if (!response.ok) {
        throw new Error(
          `Unexpected status: ${response.statusText} (${response.status})`
        )
      }

      setBoolean(HasSentOptInPingKey, true)

      log.info(`Opt ${direction} reported.`)
    } catch (e) {
      log.error(`Error reporting opt ${direction}:`, e)
    }
  }
}

/**
 * Store the current date (in unix time) in localStorage.
 *
 * If the provided key already exists it will not be
 * overwritten.
 */
function createLocalStorageTimestamp(key: string) {
  if (localStorage.getItem(key) !== null) {
    return
  }

  setNumber(key, Date.now())
}

/**
 * Get a time stamp (in unix time) from localStorage.
 *
 * If the key doesn't exist or if the stored value can't
 * be converted into a number this method will return null.
 */
function getLocalStorageTimestamp(key: string): number | null {
  const timestamp = getNumber(key)
  return timestamp === undefined ? null : timestamp
}

/**
 * Calculate the duration (in seconds) between the time the
 * welcome wizard was initiated to the time for the given
 * action.
 *
 * If no time stamp exists for when the welcome wizard was
 * initiated, which would be the case if the user completed
 * the wizard before we introduced onboarding metrics, or if
 * the delta between the two values are negative (which could
 * happen if a user manually manipulated localStorage in order
 * to run the wizard again) this method will return undefined.
 */
function timeTo(key: string): number | undefined {
  const startTime = getLocalStorageTimestamp(WelcomeWizardInitiatedAtKey)

  if (startTime === null) {
    return undefined
  }

  const endTime = getLocalStorageTimestamp(key)
  return endTime === null || endTime <= startTime
    ? -1
    : Math.round((endTime - startTime) / 1000)
}

/**
 * Get a string representing the sign in method that was used
 * when authenticating a user in the welcome flow. This method
 * ensures that the reported value is known to the analytics
 * system regardless of whether the enum value of the SignInMethod
 * type changes.
 */
function getWelcomeWizardSignInMethod(): 'basic' | 'web' | undefined {
  const method = localStorage.getItem(
    WelcomeWizardSignInMethodKey
  ) as SignInMethod | null

  try {
    switch (method) {
      case SignInMethod.Basic:
      case SignInMethod.Web:
        return method
      case null:
        return undefined
      default:
        return assertNever(method, `Unknown sign in method: ${method}`)
    }
  } catch (ex) {
    log.error(`Could not parse welcome wizard sign in method`, ex)
    return undefined
  }
}<|MERGE_RESOLUTION|>--- conflicted
+++ resolved
@@ -989,7 +989,6 @@
     }))
   }
 
-<<<<<<< HEAD
   /** Record when the user views a stash entry after checking out a branch */
   public async recordStashViewedAfterCheckout(): Promise<void> {
     return this.updateDailyMeasures(m => ({
@@ -1029,7 +1028,9 @@
   public async recordNoActionTakenOnStash(): Promise<void> {
     return this.updateDailyMeasures(m => ({
       noActionTakenOnStashCount: m.noActionTakenOnStashCount + 1,
-=======
+    }))
+  }
+
   /** Record the number of stash entries created outside of Desktop for the day */
   public async addStashEntriesCreatedOutsideDesktop(
     stashCount: number
@@ -1050,7 +1051,6 @@
     return this.updateDailyMeasures(m => ({
       errorWhenSwitchingBranchesWithUncommmittedChanges:
         m.errorWhenSwitchingBranchesWithUncommmittedChanges + 1,
->>>>>>> 82c188d6
     }))
   }
 
