--- conflicted
+++ resolved
@@ -22,7 +22,7 @@
 /** The environment for which the release was created. */
 declare const __RELEASE_ENV__: 'production' | 'beta' | 'test' | 'development'
 
-/** 
+/**
  * The currently executing process kind, this is specific to desktop
  * and identifies the processes that we have.
  */
@@ -34,7 +34,77 @@
  */
 declare function requestIdleCallback(fn: () => void, options?: { timeout: number }): number
 
-<<<<<<< HEAD
+declare interface IDesktopLogger {
+  /**
+   * Writes a log message at the 'error' level.
+   *
+   * The error will be persisted to disk as long as the disk transport is
+   * configured to pass along log messages at this level. For more details
+   * about the on-disk transport, see log.ts in the main process.
+   *
+   * If used from a renderer the log message will also be appended to the
+   * devtools console.
+   *
+   * @param message The text to write to the log file
+   * @param error   An optional error instance that will be formatted to
+   *                include the stack trace (if one is available) and
+   *                then appended to the log message.
+   */
+  error(message: string, error?: Error): void
+
+  /**
+   * Writes a log message at the 'warn' level.
+   *
+   * The error will be persisted to disk as long as the disk transport is
+   * configured to pass along log messages at this level. For more details
+   * about the on-disk transport, see log.ts in the main process.
+   *
+   * If used from a renderer the log message will also be appended to the
+   * devtools console.
+   *
+   * @param message The text to write to the log file
+   * @param error   An optional error instance that will be formatted to
+   *                include the stack trace (if one is available) and
+   *                then appended to the log message.
+   */
+  warn(message: string, error?: Error): void
+
+  /**
+   * Writes a log message at the 'info' level.
+   *
+   * The error will be persisted to disk as long as the disk transport is
+   * configured to pass along log messages at this level. For more details
+   * about the on-disk transport, see log.ts in the main process.
+   *
+   * If used from a renderer the log message will also be appended to the
+   * devtools console.
+   *
+   * @param message The text to write to the log file
+   * @param error   An optional error instance that will be formatted to
+   *                include the stack trace (if one is available) and
+   *                then appended to the log message.
+   */
+  info(message: string, error?: Error): void
+
+  /**
+   * Writes a log message at the 'debug' level.
+   *
+   * The error will be persisted to disk as long as the disk transport is
+   * configured to pass along log messages at this level. For more details
+   * about the on-disk transport, see log.ts in the main process.
+   *
+   * If used from a renderer the log message will also be appended to the
+   * devtools console.
+   *
+   * @param message The text to write to the log file
+   * @param error   An optional error instance that will be formatted to
+   *                include the stack trace (if one is available) and
+   *                then appended to the log message.
+   */
+  debug(message: string, error?: Error): void
+}
+
+declare const log: IDesktopLogger
 // these changes should be pushed into the Electron declarations
 
 declare namespace NodeJS {
@@ -75,77 +145,4 @@
 
     on(event: 'open-url', listener: (event: Electron.Event, url: string) => void): this
   }
-}
-=======
-declare interface IDesktopLogger {
-  /**
-   * Writes a log message at the 'error' level.
-   * 
-   * The error will be persisted to disk as long as the disk transport is
-   * configured to pass along log messages at this level. For more details
-   * about the on-disk transport, see log.ts in the main process.
-   * 
-   * If used from a renderer the log message will also be appended to the
-   * devtools console.
-   * 
-   * @param message The text to write to the log file
-   * @param error   An optional error instance that will be formatted to
-   *                include the stack trace (if one is available) and
-   *                then appended to the log message.
-   */
-  error(message: string, error?: Error): void
-
-  /**
-   * Writes a log message at the 'warn' level.
-   * 
-   * The error will be persisted to disk as long as the disk transport is
-   * configured to pass along log messages at this level. For more details
-   * about the on-disk transport, see log.ts in the main process.
-   * 
-   * If used from a renderer the log message will also be appended to the
-   * devtools console.
-   * 
-   * @param message The text to write to the log file
-   * @param error   An optional error instance that will be formatted to
-   *                include the stack trace (if one is available) and
-   *                then appended to the log message.
-   */
-  warn(message: string, error?: Error): void
-
-  /**
-   * Writes a log message at the 'info' level.
-   * 
-   * The error will be persisted to disk as long as the disk transport is
-   * configured to pass along log messages at this level. For more details
-   * about the on-disk transport, see log.ts in the main process.
-   * 
-   * If used from a renderer the log message will also be appended to the
-   * devtools console.
-   * 
-   * @param message The text to write to the log file
-   * @param error   An optional error instance that will be formatted to
-   *                include the stack trace (if one is available) and
-   *                then appended to the log message.
-   */
-  info(message: string, error?: Error): void
-
-  /**
-   * Writes a log message at the 'debug' level.
-   * 
-   * The error will be persisted to disk as long as the disk transport is
-   * configured to pass along log messages at this level. For more details
-   * about the on-disk transport, see log.ts in the main process.
-   * 
-   * If used from a renderer the log message will also be appended to the
-   * devtools console.
-   * 
-   * @param message The text to write to the log file
-   * @param error   An optional error instance that will be formatted to
-   *                include the stack trace (if one is available) and
-   *                then appended to the log message.
-   */
-  debug(message: string, error?: Error): void
-}
-
-declare const log: IDesktopLogger
->>>>>>> b4060f20
+}