import { Emitter, Disposable } from 'event-kit'
import { ipcRenderer, remote } from 'electron'
import {
  IRepositoryState,
  IHistoryState,
  IAppState,
  RepositorySection,
  IChangesState,
  Popup,
  PopupType,
  Foldout,
  FoldoutType,
  IBranchesState,
  PossibleSelections,
  SelectionType,
  ICheckoutProgress,
  Progress,
  ImageDiffType,
  IRevertProgress,
} from '../app-state'
import { Account } from '../../models/account'
import { Repository } from '../../models/repository'
import { GitHubRepository } from '../../models/github-repository'
import {
  CommittedFileChange,
  WorkingDirectoryStatus,
  WorkingDirectoryFileChange,
} from '../../models/status'
import { DiffSelection, DiffSelectionType, DiffType } from '../../models/diff'
import {
  matchGitHubRepository,
  IMatchedGitHubRepository,
} from '../../lib/repository-matching'
import { API, getAccountForEndpoint, IAPIUser } from '../../lib/api'
import { caseInsensitiveCompare } from '../compare'
import { Branch, BranchType } from '../../models/branch'
import { TipState } from '../../models/tip'
import { CloningRepository } from '../../models/cloning-repository'
import { Commit } from '../../models/commit'
import { ExternalEditor, getAvailableEditors, parse } from '../editors'
import { CloningRepositoriesStore } from './cloning-repositories-store'
import { IGitHubUser } from '../databases/github-user-database'
import { GitHubUserStore } from './github-user-store'
import { shell } from '../app-shell'
import { EmojiStore } from './emoji-store'
import { GitStore, ICommitMessage } from './git-store'
import { assertNever } from '../fatal-error'
import { IssuesStore } from './issues-store'
import { BackgroundFetcher } from './helpers/background-fetcher'
import { formatCommitMessage } from '../format-commit-message'
import { AppMenu, IMenu } from '../../models/app-menu'
import {
  getAppMenu,
  updatePreferredAppMenuItemLabels,
} from '../../ui/main-process-proxy'
import { merge } from '../merge'
import { getAppPath } from '../../ui/lib/app-proxy'
import { StatsStore, ILaunchStats } from '../stats'
import { SignInStore } from './sign-in-store'
import { hasShownWelcomeFlow, markWelcomeFlowComplete } from '../welcome'
import { WindowState, getWindowState } from '../window-state'
import { fatalError } from '../fatal-error'
import { updateMenuState } from '../menu-update'

import {
  getAuthorIdentity,
  pull as pullRepo,
  push as pushRepo,
  createBranch,
  renameBranch,
  deleteBranch,
  getCommitDiff,
  getWorkingDirectoryDiff,
  getChangedFiles,
  updateRef,
  addRemote,
  getBranchAheadBehind,
  createCommit,
  checkoutBranch,
  getDefaultRemote,
  formatAsLocalRef,
} from '../git'

import { launchExternalEditor } from '../editors'
import { AccountsStore } from './accounts-store'
import { RepositoriesStore } from './repositories-store'
import { validatedRepositoryPath } from './helpers/validated-repository-path'
import { IGitAccount } from '../git/authentication'
import { getGenericHostname, getGenericUsername } from '../generic-git-auth'
import { RetryActionType, RetryAction } from '../retry-actions'
import { findEditorOrDefault } from '../editors'
import {
  Shell,
  parse as parseShell,
  Default as DefaultShell,
  findShellOrDefault,
  launchShell,
} from '../shells'
import {
  installGlobalLFSFilters,
  isUsingLFS,
  installLFSHooks,
} from '../git/lfs'
import { CloneRepositoryTab } from '../../models/clone-repository-tab'
import { getAccountForRepository } from '../get-account-for-repository'
import { BranchesTab } from '../../models/branches-tab'
import { PullRequestStore } from './pull-request-store'
import { Owner } from '../../models/owner'
import { PullRequest } from '../../models/pull-request'
import { PullRequestUpdater } from './helpers/pull-request-updater'

const LastSelectedRepositoryIDKey = 'last-selected-repository-id'

const defaultSidebarWidth: number = 250
const sidebarWidthConfigKey: string = 'sidebar-width'

const defaultCommitSummaryWidth: number = 250
const commitSummaryWidthConfigKey: string = 'commit-summary-width'

const confirmRepoRemovalDefault: boolean = true
const confirmDiscardChangesDefault: boolean = true
const confirmRepoRemovalKey: string = 'confirmRepoRemoval'
const confirmDiscardChangesKey: string = 'confirmDiscardChanges'

const externalEditorKey: string = 'externalEditor'

const imageDiffTypeDefault = ImageDiffType.TwoUp
const imageDiffTypeKey = 'image-diff-type'

const shellKey = 'shell'

// background fetching should not occur more than once every two minutes
const BackgroundFetchMinimumInterval = 2 * 60 * 1000

export class AppStore {
  private emitter = new Emitter()

  private accounts: ReadonlyArray<Account> = new Array<Account>()
  private repositories: ReadonlyArray<Repository> = new Array<Repository>()

  private selectedRepository: Repository | CloningRepository | null = null

  /** The background fetcher for the currently selected repository. */
  private currentBackgroundFetcher: BackgroundFetcher | null = null

  /** The pull request updater for the currently selected repository */
  private currentPullRequestUpdater: PullRequestUpdater | null = null

  private repositoryState = new Map<string, IRepositoryState>()
  private showWelcomeFlow = false

  private currentPopup: Popup | null = null
  private currentFoldout: Foldout | null = null

  private errors: ReadonlyArray<Error> = new Array<Error>()

  private emitQueued = false

  public readonly gitHubUserStore: GitHubUserStore

  private readonly cloningRepositoriesStore: CloningRepositoriesStore

  private readonly emojiStore: EmojiStore

  private readonly _issuesStore: IssuesStore

  /** The issues store for all repositories. */
  public get issuesStore(): IssuesStore {
    return this._issuesStore
  }

  /** GitStores keyed by their hash. */
  private readonly gitStores = new Map<string, GitStore>()

  private readonly signInStore: SignInStore

  private readonly accountsStore: AccountsStore
  private readonly repositoriesStore: RepositoriesStore

  /**
   * The Application menu as an AppMenu instance or null if
   * the main process has not yet provided the renderer with
   * a copy of the application menu structure.
   */
  private appMenu: AppMenu | null = null

  /**
   * Used to highlight access keys throughout the app when the
   * Alt key is pressed. Only applicable on non-macOS platforms.
   */
  private highlightAccessKeys: boolean = false

  /**
   * A value indicating whether or not the current application
   * window has focus.
   */
  private appIsFocused: boolean = false

  private sidebarWidth: number = defaultSidebarWidth
  private commitSummaryWidth: number = defaultCommitSummaryWidth
  private windowState: WindowState
  private windowZoomFactor: number = 1
  private isUpdateAvailableBannerVisible: boolean = false
  private confirmRepoRemoval: boolean = confirmRepoRemovalDefault
  private confirmDiscardChanges: boolean = confirmDiscardChangesDefault
  private imageDiffType: ImageDiffType = imageDiffTypeDefault

  private selectedExternalEditor?: ExternalEditor

  /** The user's preferred shell. */
  private selectedShell = DefaultShell

  /** The current repository filter text */
  private repositoryFilterText: string = ''

  private readonly statsStore: StatsStore

  /** The function to resolve the current Open in Desktop flow. */
  private resolveOpenInDesktop:
    | ((repository: Repository | null) => void)
    | null = null

  private selectedCloneRepositoryTab: CloneRepositoryTab = CloneRepositoryTab.DotCom

  private selectedBranchesTab = BranchesTab.Branches

  private pullRequestStore: PullRequestStore

  public constructor(
    gitHubUserStore: GitHubUserStore,
    cloningRepositoriesStore: CloningRepositoriesStore,
    emojiStore: EmojiStore,
    issuesStore: IssuesStore,
    statsStore: StatsStore,
    signInStore: SignInStore,
    accountsStore: AccountsStore,
    repositoriesStore: RepositoriesStore,
    pullRequestStore: PullRequestStore
  ) {
    this.gitHubUserStore = gitHubUserStore
    this.cloningRepositoriesStore = cloningRepositoriesStore
    this.emojiStore = emojiStore
    this._issuesStore = issuesStore
    this.statsStore = statsStore
    this.signInStore = signInStore
    this.accountsStore = accountsStore
    this.repositoriesStore = repositoriesStore
    this.pullRequestStore = pullRequestStore
    this.showWelcomeFlow = !hasShownWelcomeFlow()

    const window = remote.getCurrentWindow()
    this.windowState = getWindowState(window)

    ipcRenderer.on(
      'window-state-changed',
      (event: Electron.IpcMessageEvent, args: any[]) => {
        this.windowState = getWindowState(window)
        this.emitUpdate()
      }
    )

    window.webContents.getZoomFactor(factor => {
      this.onWindowZoomFactorChanged(factor)
    })

    ipcRenderer.on('zoom-factor-changed', (event: any, zoomFactor: number) => {
      this.onWindowZoomFactorChanged(zoomFactor)
    })

    ipcRenderer.on(
      'app-menu',
      (event: Electron.IpcMessageEvent, { menu }: { menu: IMenu }) => {
        this.setAppMenu(menu)
      }
    )

    getAppMenu()

    this.gitHubUserStore.onDidUpdate(() => {
      this.emitUpdate()
    })

    this.cloningRepositoriesStore.onDidUpdate(() => {
      this.emitUpdate()
    })

    this.cloningRepositoriesStore.onDidError(e => this.emitError(e))

    this.signInStore.onDidAuthenticate(account => this._addAccount(account))
    this.signInStore.onDidUpdate(() => this.emitUpdate())
    this.signInStore.onDidError(error => this.emitError(error))

    accountsStore.onDidUpdate(async () => {
      const accounts = await this.accountsStore.getAll()
      this.accounts = accounts
      this.emitUpdate()
    })
    accountsStore.onDidError(error => this.emitError(error))

    repositoriesStore.onDidUpdate(async () => {
      const repositories = await this.repositoriesStore.getAll()
      this.repositories = repositories
      this.updateRepositorySelectionAfterRepositoriesChanged()
      this.emitUpdate()
    })

    pullRequestStore.onDidError(error => this.emitError(error))
    pullRequestStore.onDidUpdate(gitHubRepository =>
      this.onPullRequestStoreUpdated(gitHubRepository)
    )
  }

  /** Load the emoji from disk. */
  public loadEmoji() {
    const rootDir = getAppPath()
    this.emojiStore.read(rootDir).then(() => this.emitUpdate())
  }

  private emitUpdate() {
    // If the window is hidden then we won't get an animation frame, but there
    // may still be work we wanna do in response to the state change. So
    // immediately emit the update.
    if (this.windowState === 'hidden') {
      this.emitUpdateNow()
      return
    }

    if (this.emitQueued) {
      return
    }

    this.emitQueued = true

    window.requestAnimationFrame(() => {
      this.emitUpdateNow()
    })
  }

  private emitUpdateNow() {
    this.emitQueued = false
    const state = this.getState()

    this.emitter.emit('did-update', state)
    updateMenuState(state, this.appMenu)
  }

  public onDidUpdate(fn: (state: IAppState) => void): Disposable {
    return this.emitter.on('did-update', fn)
  }

  private emitError(error: Error) {
    this.emitter.emit('did-error', error)
  }

  /** Register a listener for when an error occurs. */
  public onDidError(fn: (error: Error) => void): Disposable {
    return this.emitter.on('did-error', fn)
  }

  /**
   * Called when we have reason to suspect that the zoom factor
   * has changed. Note that this doesn't necessarily mean that it
   * has changed with regards to our internal state which is why
   * we double check before emitting an update.
   */
  private onWindowZoomFactorChanged(zoomFactor: number) {
    const current = this.windowZoomFactor
    this.windowZoomFactor = zoomFactor

    if (zoomFactor !== current) {
      this.emitUpdate()
    }
  }

  private getInitialRepositoryState(): IRepositoryState {
    return {
      historyState: {
        selection: {
          sha: null,
          file: null,
        },
        changedFiles: new Array<CommittedFileChange>(),
        history: new Array<string>(),
        diff: null,
      },
      changesState: {
        workingDirectory: WorkingDirectoryStatus.fromFiles(
          new Array<WorkingDirectoryFileChange>()
        ),
        selectedFileID: null,
        diff: null,
        contextualCommitMessage: null,
        commitMessage: null,
      },
      selectedSection: RepositorySection.Changes,
      branchesState: {
        tip: { kind: TipState.Unknown },
        defaultBranch: null,
        allBranches: new Array<Branch>(),
        recentBranches: new Array<Branch>(),
        openPullRequests: [],
        currentPullRequest: null,
        isLoadingPullRequests: false,
      },
      commitAuthor: null,
      gitHubUsers: new Map<string, IGitHubUser>(),
      commits: new Map<string, Commit>(),
      localCommitSHAs: [],
      aheadBehind: null,
      remote: null,
      isPushPullFetchInProgress: false,
      isCommitting: false,
      lastFetched: null,
      checkoutProgress: null,
      pushPullFetchProgress: null,
      revertProgress: null,
    }
  }

  /** Get the state for the repository. */
  public getRepositoryState(repository: Repository): IRepositoryState {
    let state = this.repositoryState.get(repository.hash)
    if (state) {
      const gitHubUsers =
        this.gitHubUserStore.getUsersForRepository(repository) ||
        new Map<string, IGitHubUser>()
      return merge(state, { gitHubUsers })
    }

    state = this.getInitialRepositoryState()
    this.repositoryState.set(repository.hash, state)
    return state
  }

  private updateRepositoryState<K extends keyof IRepositoryState>(
    repository: Repository,
    fn: (state: IRepositoryState) => Pick<IRepositoryState, K>
  ) {
    const currentState = this.getRepositoryState(repository)
    const newValues = fn(currentState)
    this.repositoryState.set(repository.hash, merge(currentState, newValues))
  }

  private updateHistoryState<K extends keyof IHistoryState>(
    repository: Repository,
    fn: (historyState: IHistoryState) => Pick<IHistoryState, K>
  ) {
    this.updateRepositoryState(repository, state => {
      const historyState = state.historyState
      const newValues = fn(historyState)
      return { historyState: merge(historyState, newValues) }
    })
  }

  private updateChangesState<K extends keyof IChangesState>(
    repository: Repository,
    fn: (changesState: IChangesState) => Pick<IChangesState, K>
  ) {
    this.updateRepositoryState(repository, state => {
      const changesState = state.changesState
      const newState = merge(changesState, fn(changesState))
      return { changesState: newState }
    })
  }

  private updateBranchesState<K extends keyof IBranchesState>(
    repository: Repository,
    fn: (branchesState: IBranchesState) => Pick<IBranchesState, K>
  ) {
    this.updateRepositoryState(repository, state => {
      const changesState = state.branchesState
      const newState = merge(changesState, fn(changesState))
      return { branchesState: newState }
    })
  }

  private getSelectedState(): PossibleSelections | null {
    const repository = this.selectedRepository
    if (!repository) {
      return null
    }

    if (repository instanceof CloningRepository) {
      const progress = this.cloningRepositoriesStore.getRepositoryState(
        repository
      )
      if (!progress) {
        return null
      }

      return {
        type: SelectionType.CloningRepository,
        repository,
        progress,
      }
    }

    if (repository.missing) {
      return {
        type: SelectionType.MissingRepository,
        repository,
      }
    }

    return {
      type: SelectionType.Repository,
      repository,
      state: this.getRepositoryState(repository),
    }
  }

  public getState(): IAppState {
    return {
      accounts: this.accounts,
      repositories: [
        ...this.repositories,
        ...this.cloningRepositoriesStore.repositories,
      ],
      windowState: this.windowState,
      windowZoomFactor: this.windowZoomFactor,
      appIsFocused: this.appIsFocused,
      selectedState: this.getSelectedState(),
      signInState: this.signInStore.getState(),
      currentPopup: this.currentPopup,
      currentFoldout: this.currentFoldout,
      errors: this.errors,
      showWelcomeFlow: this.showWelcomeFlow,
      emoji: this.emojiStore.emoji,
      sidebarWidth: this.sidebarWidth,
      commitSummaryWidth: this.commitSummaryWidth,
      appMenuState: this.appMenu ? this.appMenu.openMenus : [],
      titleBarStyle: this.showWelcomeFlow ? 'light' : 'dark',
      highlightAccessKeys: this.highlightAccessKeys,
      isUpdateAvailableBannerVisible: this.isUpdateAvailableBannerVisible,
      askForConfirmationOnRepositoryRemoval: this.confirmRepoRemoval,
      askForConfirmationOnDiscardChanges: this.confirmDiscardChanges,
      selectedExternalEditor: this.selectedExternalEditor,
      imageDiffType: this.imageDiffType,
      selectedShell: this.selectedShell,
      repositoryFilterText: this.repositoryFilterText,
      selectedCloneRepositoryTab: this.selectedCloneRepositoryTab,
      selectedBranchesTab: this.selectedBranchesTab,
    }
  }

  private onGitStoreUpdated(repository: Repository, gitStore: GitStore) {
    this.updateHistoryState(repository, state => ({
      history: gitStore.history,
    }))

    this.updateBranchesState(repository, state => ({
      tip: gitStore.tip,
      defaultBranch: gitStore.defaultBranch,
      allBranches: gitStore.allBranches,
      recentBranches: gitStore.recentBranches,
    }))

    this.updateChangesState(repository, state => ({
      commitMessage: gitStore.commitMessage,
      contextualCommitMessage: gitStore.contextualCommitMessage,
    }))

    this.updateRepositoryState(repository, state => ({
      commits: gitStore.commits,
      localCommitSHAs: gitStore.localCommitSHAs,
      aheadBehind: gitStore.aheadBehind,
      remote: gitStore.remote,
      lastFetched: gitStore.lastFetched,
    }))

    this.emitUpdate()
  }

  private removeGitStore(repository: Repository) {
    if (this.gitStores.has(repository.hash)) {
      this.gitStores.delete(repository.hash)
    }
  }

  private getGitStore(repository: Repository): GitStore {
    let gitStore = this.gitStores.get(repository.hash)
    if (!gitStore) {
      gitStore = new GitStore(repository, shell)
      gitStore.onDidUpdate(() => this.onGitStoreUpdated(repository, gitStore!))
      gitStore.onDidLoadNewCommits(commits =>
        this.loadAndCacheUsers(repository, this.accounts, commits)
      )
      gitStore.onDidError(error => this.emitError(error))

      this.gitStores.set(repository.hash, gitStore)
    }

    return gitStore
  }

  /** This shouldn't be called directly. See `Dispatcher`. */
  public async _loadHistory(repository: Repository): Promise<void> {
    const gitStore = this.getGitStore(repository)
    await gitStore.loadHistory()

    const state = this.getRepositoryState(repository).historyState
    let newSelection = state.selection
    const history = state.history
    const selectedSHA = state.selection.sha
    if (selectedSHA) {
      const index = history.findIndex(sha => sha === selectedSHA)
      // Our selected SHA disappeared, so clear the selection.
      if (index < 0) {
        newSelection = {
          sha: null,
          file: null,
        }
      }
    }

    if (!newSelection.sha && history.length > 0) {
      this._changeHistoryCommitSelection(repository, history[0])
      this._loadChangedFilesForCurrentSelection(repository)
    }

    this.emitUpdate()
  }

  /** This shouldn't be called directly. See `Dispatcher`. */
  public _loadNextHistoryBatch(repository: Repository): Promise<void> {
    const gitStore = this.getGitStore(repository)
    return gitStore.loadNextHistoryBatch()
  }

  /** This shouldn't be called directly. See `Dispatcher`. */
  public async _loadChangedFilesForCurrentSelection(
    repository: Repository
  ): Promise<void> {
    const state = this.getRepositoryState(repository)
    const selection = state.historyState.selection
    const currentSHA = selection.sha
    if (!currentSHA) {
      return
    }

    const gitStore = this.getGitStore(repository)
    const changedFiles = await gitStore.performFailableOperation(() =>
      getChangedFiles(repository, currentSHA)
    )
    if (!changedFiles) {
      return
    }

    // The selection could have changed between when we started loading the
    // changed files and we finished. We might wanna store the changed files per
    // SHA/path.
    if (currentSHA !== state.historyState.selection.sha) {
      return
    }

    // if we're selecting a commit for the first time, we should select the
    // first file in the commit and render the diff immediately

    const noFileSelected = selection.file === null

    const firstFileOrDefault =
      noFileSelected && changedFiles.length ? changedFiles[0] : selection.file

    const selectionOrFirstFile = {
      file: firstFileOrDefault,
      sha: selection.sha,
    }

    this.updateHistoryState(repository, state => ({ changedFiles }))

    this.emitUpdate()

    if (selectionOrFirstFile.file) {
      this._changeHistoryFileSelection(repository, selectionOrFirstFile.file)
    }
  }

  /** This shouldn't be called directly. See `Dispatcher`. */
  public async _changeHistoryCommitSelection(
    repository: Repository,
    sha: string
  ): Promise<void> {
    this.updateHistoryState(repository, state => {
      const commitChanged = state.selection.sha !== sha
      const changedFiles = commitChanged
        ? new Array<CommittedFileChange>()
        : state.changedFiles
      const file = commitChanged ? null : state.selection.file
      const selection = { sha, file }
      const diff = null

      return { selection, changedFiles, diff }
    })
    this.emitUpdate()
  }

  /** This shouldn't be called directly. See `Dispatcher`. */
  public async _setRepositoryFilterText(text: string): Promise<void> {
    this.repositoryFilterText = text
    this.emitUpdate()
  }

  /** This shouldn't be called directly. See `Dispatcher`. */
  public async _changeHistoryFileSelection(
    repository: Repository,
    file: CommittedFileChange
  ): Promise<void> {
    this.updateHistoryState(repository, state => {
      const selection = { sha: state.selection.sha, file }
      const diff = null
      return { selection, diff }
    })
    this.emitUpdate()

    const stateBeforeLoad = this.getRepositoryState(repository)
    const sha = stateBeforeLoad.historyState.selection.sha

    if (!sha) {
      if (__DEV__) {
        throw new Error(
          "No currently selected sha yet we've been asked to switch file selection"
        )
      } else {
        return
      }
    }

    const diff = await getCommitDiff(repository, file, sha)

    const stateAfterLoad = this.getRepositoryState(repository)

    // A whole bunch of things could have happened since we initiated the diff load
    if (
      stateAfterLoad.historyState.selection.sha !==
      stateBeforeLoad.historyState.selection.sha
    ) {
      return
    }
    if (!stateAfterLoad.historyState.selection.file) {
      return
    }
    if (stateAfterLoad.historyState.selection.file.id !== file.id) {
      return
    }

    this.updateHistoryState(repository, state => {
      const selection = { sha: state.selection.sha, file }
      return { selection, diff }
    })

    this.emitUpdate()
  }

  /** This shouldn't be called directly. See `Dispatcher`. */
  public async _selectRepository(
    repository: Repository | CloningRepository | null
  ): Promise<Repository | null> {
    const previouslySelectedRepository = this.selectedRepository

    this.selectedRepository = repository
    this.emitUpdate()

    this.stopBackgroundFetching()
    this.stopPullRequestUpdater()

    if (!repository) {
      return Promise.resolve(null)
    }
    if (!(repository instanceof Repository)) {
      return Promise.resolve(null)
    }

    localStorage.setItem(LastSelectedRepositoryIDKey, repository.id.toString())

    if (repository.missing) {
      // as the repository is no longer found on disk, cleaning this up
      // ensures we don't accidentally run any Git operations against the
      // wrong location if the user then relocates the `.git` folder elsewhere
      this.removeGitStore(repository)
      return Promise.resolve(null)
    }

    const gitHubRepository = repository.gitHubRepository
    if (gitHubRepository) {
      this._updateIssues(gitHubRepository)
    }

    this._refreshPullRequests(repository)
    await this._refreshRepository(repository)

    // The selected repository could have changed while we were refreshing.
    if (this.selectedRepository !== repository) {
      return null
    }

    // "Clone in Desktop" from a cold start can trigger this twice, and
    // for edge cases where _selectRepository is re-entract, calling this here
    // ensures we clean up the existing background fetcher correctly (if set)
    this.stopBackgroundFetching()
    this.stopPullRequestUpdater()

    this.startBackgroundFetching(repository, !previouslySelectedRepository)
    this.startPullRequestUpdater(repository)
    this.refreshMentionables(repository)

    this.addUpstreamRemoteIfNeeded(repository)

    return this._repositoryWithRefreshedGitHubRepository(repository)
  }

  public async _updateIssues(repository: GitHubRepository) {
    const user = getAccountForEndpoint(this.accounts, repository.endpoint)
    if (!user) {
      return
    }

    try {
      await this._issuesStore.fetchIssues(repository, user)
    } catch (e) {
      log.warn(`Unable to fetch issues for ${repository.fullName}`, e)
    }
  }

  private stopBackgroundFetching() {
    const backgroundFetcher = this.currentBackgroundFetcher
    if (backgroundFetcher) {
      backgroundFetcher.stop()
      this.currentBackgroundFetcher = null
    }
  }

  private refreshMentionables(repository: Repository) {
    const account = getAccountForRepository(this.accounts, repository)
    if (!account) {
      return
    }

    const gitHubRepository = repository.gitHubRepository
    if (!gitHubRepository) {
      return
    }

    this.gitHubUserStore.updateMentionables(gitHubRepository, account)
  }

  private startPullRequestUpdater(repository: Repository) {
    if (this.currentPullRequestUpdater) {
      fatalError(
        `A pull request updater is already active and cannot start updating on ${
          repository.name
        }`
      )

      return
    }

    if (!repository.gitHubRepository) {
      return
    }

    const account = getAccountForRepository(this.accounts, repository)

    if (!account) {
      return
    }

    const updater = new PullRequestUpdater(
      repository.gitHubRepository,
      account,
      this.pullRequestStore
    )
    this.currentPullRequestUpdater = updater

    this.currentPullRequestUpdater.start()
  }

  private stopPullRequestUpdater() {
    const updater = this.currentPullRequestUpdater

    if (updater) {
      updater.stop()
      this.currentPullRequestUpdater = null
    }
  }

  private shouldBackgroundFetch(repository: Repository): boolean {
    const gitStore = this.getGitStore(repository)
    const lastFetched = gitStore.lastFetched

    if (!lastFetched) {
      return true
    }

    const now = new Date()
    const timeSinceFetch = now.getTime() - lastFetched.getTime()

    if (timeSinceFetch < BackgroundFetchMinimumInterval) {
      const timeInSeconds = Math.floor(timeSinceFetch / 1000)

      log.debug(
        `skipping background fetch as repository was fetched ${
          timeInSeconds
        }s ago`
      )
      return false
    }

    return true
  }

  private startBackgroundFetching(
    repository: Repository,
    withInitialSkew: boolean
  ) {
    if (this.currentBackgroundFetcher) {
      fatalError(
        `We should only have on background fetcher active at once, but we're trying to start background fetching on ${
          repository.name
        } while another background fetcher is still active!`
      )
      return
    }

    const account = getAccountForRepository(this.accounts, repository)
    if (!account) {
      return
    }

    if (!repository.gitHubRepository) {
      return
    }

    const fetcher = new BackgroundFetcher(
      repository,
      account,
      r => this.performFetch(r, account, true),
      r => this.shouldBackgroundFetch(r)
    )
    fetcher.start(withInitialSkew)
    this.currentBackgroundFetcher = fetcher
  }

  /** Load the initial state for the app. */
  public async loadInitialState() {
    const [accounts, repositories] = await Promise.all([
      this.accountsStore.getAll(),
      this.repositoriesStore.getAll(),
    ])

    log.info(
      `[AppStore] loading ${repositories.length} repositories from store`
    )
    accounts.forEach(a => {
      log.info(`[AppStore] found account: ${a.login} (${a.name})`)
    })

    this.accounts = accounts
    this.repositories = repositories

    // doing this that the current user can be found by any of their email addresses
    for (const account of accounts) {
      const userAssociations: ReadonlyArray<IGitHubUser> = account.emails.map(
        email =>
          // NB: We're not using object spread here because `account` has more
          // keys than we want.
          ({
            endpoint: account.endpoint,
            email: email.email,
            login: account.login,
            avatarURL: account.avatarURL,
            name: account.name,
          })
      )

      for (const user of userAssociations) {
        this.gitHubUserStore.cacheUser(user)
      }
    }

    this.updateRepositorySelectionAfterRepositoriesChanged()

    this.sidebarWidth =
      parseInt(localStorage.getItem(sidebarWidthConfigKey) || '', 10) ||
      defaultSidebarWidth
    this.commitSummaryWidth =
      parseInt(localStorage.getItem(commitSummaryWidthConfigKey) || '', 10) ||
      defaultCommitSummaryWidth

    const confirmRepositoryRemovalValue = localStorage.getItem(
      confirmRepoRemovalKey
    )

    this.confirmRepoRemoval =
      confirmRepositoryRemovalValue === null
        ? confirmRepoRemovalDefault
        : confirmRepositoryRemovalValue === '1'

    const confirmDiscardChangesValue = localStorage.getItem(
      confirmDiscardChangesKey
    )

    this.confirmDiscardChanges =
      confirmDiscardChangesValue === null
        ? confirmDiscardChangesDefault
        : confirmDiscardChangesValue === '1'

    const externalEditorValue = await this.getSelectedExternalEditor()
    if (externalEditorValue) {
      this.selectedExternalEditor = externalEditorValue
    }

    const shellValue = localStorage.getItem(shellKey)
    this.selectedShell = shellValue ? parseShell(shellValue) : DefaultShell

    this.updateMenuItemLabels()

    const imageDiffTypeValue = localStorage.getItem(imageDiffTypeKey)
    this.imageDiffType =
      imageDiffTypeValue === null
        ? imageDiffTypeDefault
        : parseInt(imageDiffTypeValue)

    this.emitUpdateNow()

    this.accountsStore.refresh()
  }

  private async getSelectedExternalEditor(): Promise<ExternalEditor | null> {
    const externalEditorValue = localStorage.getItem(externalEditorKey)
    if (externalEditorValue) {
      const value = parse(externalEditorValue)
      if (value) {
        return value
      }
    }

    const editors = await getAvailableEditors()
    if (editors.length) {
      const value = editors[0].editor
      // store this value to avoid the lookup next time
      localStorage.setItem(externalEditorKey, value)
      return value
    }

    return null
  }

  /**
   * Update menu labels for editor, shell, and pull requests.
   */
  private updateMenuItemLabels(repository?: Repository) {
    const editorLabel = this.selectedExternalEditor
      ? `Open in ${this.selectedExternalEditor}`
      : undefined

    const prLabel = repository
      ? this.getPullRequestLabel(repository)
      : undefined

    updatePreferredAppMenuItemLabels({
      editor: editorLabel,
      pullRequestLabel: prLabel,
      shell: `Open in ${this.selectedShell}`,
    })
  }

  private getPullRequestLabel(repository: Repository) {
    const githubRepository = repository.gitHubRepository
    const defaultPRLabel = __DARWIN__
      ? 'Create Pull Request'
      : 'Create &pull request'

    if (!githubRepository) {
      return defaultPRLabel
    }

    const repositoryState = this.repositoryState.get(repository.hash)

    if (!repositoryState) {
      return defaultPRLabel
    }

    const branchState = repositoryState.branchesState

    if (!branchState.currentPullRequest) {
      return defaultPRLabel
    }

    return __DARWIN__ ? 'Show Pull Request' : 'Show &pull request'
  }

  private updateRepositorySelectionAfterRepositoriesChanged() {
    const selectedRepository = this.selectedRepository
    let newSelectedRepository: Repository | CloningRepository | null = this
      .selectedRepository
    if (selectedRepository) {
      const r =
        this.repositories.find(
          r =>
            r.constructor === selectedRepository.constructor &&
            r.id === selectedRepository.id
        ) || null

      newSelectedRepository = r
    }

    if (newSelectedRepository === null && this.repositories.length > 0) {
      const lastSelectedID = parseInt(
        localStorage.getItem(LastSelectedRepositoryIDKey) || '',
        10
      )
      if (lastSelectedID && !isNaN(lastSelectedID)) {
        newSelectedRepository =
          this.repositories.find(r => r.id === lastSelectedID) || null
      }

      if (!newSelectedRepository) {
        newSelectedRepository = this.repositories[0]
      }
    }

    const repositoryChanged =
      (selectedRepository &&
        newSelectedRepository &&
        selectedRepository.hash !== newSelectedRepository.hash) ||
      (selectedRepository && !newSelectedRepository) ||
      (!selectedRepository && newSelectedRepository)
    if (repositoryChanged) {
      this._selectRepository(newSelectedRepository)
      this.emitUpdate()
    }
  }

  /** This shouldn't be called directly. See `Dispatcher`. */
  public async _loadStatus(
    repository: Repository,
    clearPartialState: boolean = false
  ): Promise<void> {
    const gitStore = this.getGitStore(repository)
    const status = await gitStore.loadStatus()

    if (!status) {
      return
    }

    this.updateChangesState(repository, state => {
      // Populate a map for all files in the current working directory state
      const filesByID = new Map<string, WorkingDirectoryFileChange>()
      state.workingDirectory.files.forEach(f => filesByID.set(f.id, f))

      // Attempt to preserve the selection state for each file in the new
      // working directory state by looking at the current files
      const mergedFiles = status.workingDirectory.files
        .map(file => {
          const existingFile = filesByID.get(file.id)
          if (existingFile) {
            if (clearPartialState) {
              if (
                existingFile.selection.getSelectionType() ===
                DiffSelectionType.Partial
              ) {
                return file.withIncludeAll(false)
              }
            }

            return file.withSelection(existingFile.selection)
          } else {
            return file
          }
        })
        .sort((x, y) => caseInsensitiveCompare(x.path, y.path))

      const workingDirectory = WorkingDirectoryStatus.fromFiles(mergedFiles)

      let selectedFileID = state.selectedFileID
      const matchedFile = mergedFiles.find(x => x.id === selectedFileID)

      // Select the first file if we don't have anything selected.
      if ((!selectedFileID || !matchedFile) && mergedFiles.length) {
        selectedFileID = mergedFiles[0].id || null
      }

      // The file selection could have changed if the previously selected file
      // is no longer selectable (it was reverted or committed) but if it hasn't
      // changed we can reuse the diff.
      const sameSelectedFileExists = state.selectedFileID
        ? workingDirectory.findFileWithID(state.selectedFileID)
        : null
      const diff = sameSelectedFileExists ? state.diff : null
      return { workingDirectory, selectedFileID, diff }
    })
    this.emitUpdate()

    this.updateChangesDiffForCurrentSelection(repository)
  }

  /** This shouldn't be called directly. See `Dispatcher`. */
  public async _changeRepositorySection(
    repository: Repository,
    selectedSection: RepositorySection
  ): Promise<void> {
    this.updateRepositoryState(repository, state => ({ selectedSection }))
    this.emitUpdate()

    if (selectedSection === RepositorySection.History) {
      return this.refreshHistorySection(repository)
    } else if (selectedSection === RepositorySection.Changes) {
      return this.refreshChangesSection(repository, {
        includingStatus: true,
        clearPartialState: false,
      })
    }
  }

  /** This shouldn't be called directly. See `Dispatcher`. */
  public async _changeChangesSelection(
    repository: Repository,
    selectedFile: WorkingDirectoryFileChange | null
  ): Promise<void> {
    this.updateChangesState(repository, state => ({
      selectedFileID: selectedFile ? selectedFile.id : null,
      diff: null,
    }))
    this.emitUpdate()

    this.updateChangesDiffForCurrentSelection(repository)
  }

  /**
   * Loads or re-loads (refreshes) the diff for the currently selected file
   * in the working directory. This operation is a noop if there's no currently
   * selected file.
   */
  private async updateChangesDiffForCurrentSelection(
    repository: Repository
  ): Promise<void> {
    const stateBeforeLoad = this.getRepositoryState(repository)
    const changesStateBeforeLoad = stateBeforeLoad.changesState
    const selectedFileIDBeforeLoad = changesStateBeforeLoad.selectedFileID
    if (!selectedFileIDBeforeLoad) {
      return
    }

    const selectedFileBeforeLoad = changesStateBeforeLoad.workingDirectory.findFileWithID(
      selectedFileIDBeforeLoad
    )
    if (!selectedFileBeforeLoad) {
      return
    }

    const diff = await getWorkingDirectoryDiff(
      repository,
      selectedFileBeforeLoad
    )

    const stateAfterLoad = this.getRepositoryState(repository)
    const changesState = stateAfterLoad.changesState
    const selectedFileID = changesState.selectedFileID

    // A different file could have been selected while we were loading the diff
    // in which case we no longer care about the diff we just loaded.
    if (!selectedFileID) {
      return
    }
    if (selectedFileID !== selectedFileIDBeforeLoad) {
      return
    }

    const currentlySelectedFile = changesState.workingDirectory.findFileWithID(
      selectedFileID
    )
    if (!currentlySelectedFile) {
      return
    }

    const selectableLines = new Set<number>()
    if (diff.kind === DiffType.Text) {
      // The diff might have changed dramatically since last we loaded it.
      // Ideally we would be more clever about validating that any partial
      // selection state is still valid by ensuring that selected lines still
      // exist but for now we'll settle on just updating the selectable lines
      // such that any previously selected line which now no longer exists or
      // has been turned into a context line isn't still selected.
      diff.hunks.forEach(h => {
        h.lines.forEach((line, index) => {
          if (line.isIncludeableLine()) {
            selectableLines.add(h.unifiedDiffStart + index)
          }
        })
      })
    }

    const newSelection = currentlySelectedFile.selection.withSelectableLines(
      selectableLines
    )
    const selectedFile = currentlySelectedFile.withSelection(newSelection)
    const updatedFiles = changesState.workingDirectory.files.map(
      f => (f.id === selectedFile.id ? selectedFile : f)
    )
    const workingDirectory = WorkingDirectoryStatus.fromFiles(updatedFiles)

    this.updateChangesState(repository, state => ({ diff, workingDirectory }))
    this.emitUpdate()
  }

  /** This shouldn't be called directly. See `Dispatcher`. */
  public async _commitIncludedChanges(
    repository: Repository,
    message: ICommitMessage
  ): Promise<boolean> {
    const state = this.getRepositoryState(repository)
    const files = state.changesState.workingDirectory.files
    const selectedFiles = files.filter(file => {
      return file.selection.getSelectionType() !== DiffSelectionType.None
    })

    const gitStore = this.getGitStore(repository)

    const result = await this.isCommitting(repository, () => {
      return gitStore.performFailableOperation(() => {
        const commitMessage = formatCommitMessage(message)
        return createCommit(repository, commitMessage, selectedFiles)
      })
    })

    if (result) {
      this.statsStore.recordCommit()

      const includedPartialSelections = files.some(
        file => file.selection.getSelectionType() === DiffSelectionType.Partial
      )
      if (includedPartialSelections) {
        this.statsStore.recordPartialCommit()
      }

      await this._refreshRepository(repository)
      await this.refreshChangesSection(repository, {
        includingStatus: true,
        clearPartialState: true,
      })
    }

    return result || false
  }

  /** This shouldn't be called directly. See `Dispatcher`. */
  public _changeFileIncluded(
    repository: Repository,
    file: WorkingDirectoryFileChange,
    include: boolean
  ): Promise<void> {
    const selection = include
      ? file.selection.withSelectAll()
      : file.selection.withSelectNone()
    this.updateWorkingDirectoryFileSelection(repository, file, selection)
    return Promise.resolve()
  }

  /** This shouldn't be called directly. See `Dispatcher`. */
  public _changeFileLineSelection(
    repository: Repository,
    file: WorkingDirectoryFileChange,
    diffSelection: DiffSelection
  ): Promise<void> {
    this.updateWorkingDirectoryFileSelection(repository, file, diffSelection)
    return Promise.resolve()
  }

  /**
   * Updates the selection for the given file in the working directory state and
   * emits an update event.
   */
  private updateWorkingDirectoryFileSelection(
    repository: Repository,
    file: WorkingDirectoryFileChange,
    selection: DiffSelection
  ) {
    this.updateChangesState(repository, state => {
      const newFiles = state.workingDirectory.files.map(
        f => (f.id === file.id ? f.withSelection(selection) : f)
      )

      const workingDirectory = WorkingDirectoryStatus.fromFiles(newFiles)
      const diff = state.selectedFileID ? state.diff : null
      return { workingDirectory, diff }
    })

    this.emitUpdate()
  }

  /** This shouldn't be called directly. See `Dispatcher`. */
  public _changeIncludeAllFiles(
    repository: Repository,
    includeAll: boolean
  ): Promise<void> {
    this.updateChangesState(repository, state => {
      const workingDirectory = state.workingDirectory.withIncludeAllFiles(
        includeAll
      )
      return { workingDirectory }
    })

    this.emitUpdate()

    return Promise.resolve()
  }

  /** This shouldn't be called directly. See `Dispatcher`. */
  public async _refreshRepository(repository: Repository): Promise<void> {
    if (repository.missing) {
      return
    }

    const state = this.getRepositoryState(repository)
    const gitStore = this.getGitStore(repository)

    // When refreshing we *always* check the status so that we can update the
    // changes indicator in the tab bar. But we only load History if it's
    // selected.
    await Promise.all([this._loadStatus(repository), gitStore.loadBranches()])

    const section = state.selectedSection
    let refreshSectionPromise: Promise<void>
    if (section === RepositorySection.History) {
      refreshSectionPromise = this.refreshHistorySection(repository)
    } else if (section === RepositorySection.Changes) {
      refreshSectionPromise = this.refreshChangesSection(repository, {
        includingStatus: false,
        clearPartialState: false,
      })
    } else {
      return assertNever(section, `Unknown section: ${section}`)
    }

    await Promise.all([
      gitStore.loadCurrentRemote(),
      gitStore.updateLastFetched(),
      this.refreshAuthor(repository),
      gitStore.loadContextualCommitMessage(),
      refreshSectionPromise,
      gitStore.loadUpstreamRemote(),
    ])
  }

  /**
   * Refresh all the data for the Changes section.
   *
   * This will be called automatically when appropriate.
   */
  private async refreshChangesSection(
    repository: Repository,
    options: { includingStatus: boolean; clearPartialState: boolean }
  ): Promise<void> {
    if (options.includingStatus) {
      await this._loadStatus(repository, options.clearPartialState)
    }

    const gitStore = this.getGitStore(repository)
    const state = this.getRepositoryState(repository)

    if (state.branchesState.tip.kind === TipState.Valid) {
      const currentBranch = state.branchesState.tip.branch
      await gitStore.loadLocalCommits(currentBranch)
    } else if (state.branchesState.tip.kind === TipState.Unborn) {
      await gitStore.loadLocalCommits(null)
    }
  }

  /**
   * Refresh all the data for the History section.
   *
   * This will be called automatically when appropriate.
   */
  private async refreshHistorySection(repository: Repository): Promise<void> {
    return this._loadHistory(repository)
  }

  private async refreshAuthor(repository: Repository): Promise<void> {
    const gitStore = this.getGitStore(repository)
    const commitAuthor =
      (await gitStore.performFailableOperation(() =>
        getAuthorIdentity(repository)
      )) || null

    this.updateRepositoryState(repository, state => ({ commitAuthor }))
    this.emitUpdate()
  }

  /** This shouldn't be called directly. See `Dispatcher`. */
  public async _showPopup(popup: Popup): Promise<void> {
    this._closePopup()

    // Always close the app menu when showing a pop up. This is only
    // applicable on Windows where we draw a custom app menu.
    this._closeFoldout(FoldoutType.AppMenu)

    this.currentPopup = popup
    this.emitUpdate()
  }

  /** This shouldn't be called directly. See `Dispatcher`. */
  public _closePopup(): Promise<void> {
    const currentPopup = this.currentPopup
    if (!currentPopup) {
      return Promise.resolve()
    }

    if (currentPopup.type === PopupType.CloneRepository) {
      this._completeOpenInDesktop(() => Promise.resolve(null))
    }

    this.currentPopup = null
    this.emitUpdate()

    return Promise.resolve()
  }

  /** This shouldn't be called directly. See `Dispatcher`. */
  public async _showFoldout(foldout: Foldout): Promise<void> {
    this.currentFoldout = foldout
    this.emitUpdate()
  }

  /** This shouldn't be called directly. See `Dispatcher`. */
  public async _closeFoldout(foldout: FoldoutType): Promise<void> {
    if (!this.currentFoldout) {
      return
    }

    if (foldout !== undefined && this.currentFoldout.type !== foldout) {
      return
    }

    this.currentFoldout = null
    this.emitUpdate()
  }

  /** This shouldn't be called directly. See `Dispatcher`. */
  public async _createBranch(
    repository: Repository,
    name: string,
    startPoint?: string
  ): Promise<Repository> {
    const gitStore = this.getGitStore(repository)
    const createResult = await gitStore.performFailableOperation(() =>
      createBranch(repository, name, startPoint)
    )

    if (createResult !== true) {
      return repository
    }

    return await this._checkoutBranch(repository, name)
  }

  private updateCheckoutProgress(
    repository: Repository,
    checkoutProgress: ICheckoutProgress | null
  ) {
    this.updateRepositoryState(repository, state => ({ checkoutProgress }))

    if (this.selectedRepository === repository) {
      this.emitUpdate()
    }
  }

  /** This shouldn't be called directly. See `Dispatcher`. */
  public async _checkoutBranch(
    repository: Repository,
    name: string
  ): Promise<Repository> {
    const gitStore = this.getGitStore(repository)
    const kind = 'checkout'

    await this.withAuthenticatingUser(repository, (repository, account) =>
      gitStore.performFailableOperation(() =>
        checkoutBranch(repository, account, name, progress => {
          this.updateCheckoutProgress(repository, progress)
        })
      )
    )

    try {
      this.updateCheckoutProgress(repository, {
        kind,
        title: __DARWIN__ ? 'Refreshing Repository' : 'Refreshing repository',
        value: 1,
        targetBranch: name,
      })

      await this._refreshRepository(repository)
    } finally {
      this.updateCheckoutProgress(repository, null)
    }

    return repository
  }

  /** This shouldn't be called directly. See `Dispatcher`. */
  public async _repositoryWithRefreshedGitHubRepository(
    repository: Repository
  ): Promise<Repository> {
    const oldGitHubRepository = repository.gitHubRepository

    const matchedGitHubRepository = await this.matchGitHubRepository(repository)
    if (!matchedGitHubRepository) {
      // TODO: We currently never clear GitHub repository associations (see
      // https://github.com/desktop/desktop/issues/1144). So we can bail early
      // at this point.
      return repository
    }

    // This is the repository with the GitHub repository as matched. It's not
    // ideal because the GitHub repository hasn't been fetched from the API yet
    // and so it is incomplete. But if we _can't_ fetch it from the API, it's
    // better than nothing.
    const skeletonOwner = new Owner(
      matchedGitHubRepository.owner,
      matchedGitHubRepository.endpoint,
      null
    )
    const skeletonGitHubRepository = new GitHubRepository(
      matchedGitHubRepository.name,
      skeletonOwner,
      null
    )
    const skeletonRepository = new Repository(
      repository.path,
      repository.id,
      skeletonGitHubRepository,
      repository.missing
    )

    const account = getAccountForEndpoint(
      this.accounts,
      matchedGitHubRepository.endpoint
    )
    if (!account) {
      // If the repository given to us had a GitHubRepository instance we want
      // to try to preserve that if possible since the updated GitHubRepository
      // instance won't have any API information while the previous one might.
      // We'll only swap it out if the endpoint has changed in which case the
      // old API information will be invalid anyway.
      if (
        !oldGitHubRepository ||
        matchedGitHubRepository.endpoint !== oldGitHubRepository.endpoint
      ) {
        return skeletonRepository
      }

      return repository
    }

    const api = API.fromAccount(account)
    const apiRepo = await api.fetchRepository(
      matchedGitHubRepository.owner,
      matchedGitHubRepository.name
    )

    if (!apiRepo) {
      // This is the same as above. If the request fails, we wanna preserve the
      // existing GitHub repository info. But if we didn't have a GitHub
      // repository already or the endpoint changed, the skeleton repository is
      // better than nothing.
      if (
        !oldGitHubRepository ||
        matchedGitHubRepository.endpoint !== oldGitHubRepository.endpoint
      ) {
        return skeletonRepository
      }

      return repository
    }

    const endpoint = matchedGitHubRepository.endpoint
    return this.repositoriesStore.updateGitHubRepository(
      repository,
      endpoint,
      apiRepo
    )
  }

  private async matchGitHubRepository(
    repository: Repository
  ): Promise<IMatchedGitHubRepository | null> {
    const remote = await getDefaultRemote(repository)
    return remote ? matchGitHubRepository(this.accounts, remote.url) : null
  }

  /** This shouldn't be called directly. See `Dispatcher`. */
  public _pushError(error: Error): Promise<void> {
    const newErrors = Array.from(this.errors)
    newErrors.push(error)
    this.errors = newErrors
    this.emitUpdate()

    return Promise.resolve()
  }

  /** This shouldn't be called directly. See `Dispatcher`. */
  public _clearError(error: Error): Promise<void> {
    this.errors = this.errors.filter(e => e !== error)
    this.emitUpdate()

    return Promise.resolve()
  }

  /** This shouldn't be called directly. See `Dispatcher`. */
  public async _renameBranch(
    repository: Repository,
    branch: Branch,
    newName: string
  ): Promise<void> {
    const gitStore = this.getGitStore(repository)
    await gitStore.performFailableOperation(() =>
      renameBranch(repository, branch, newName)
    )

    return this._refreshRepository(repository)
  }

  /** This shouldn't be called directly. See `Dispatcher`. */
  public async _deleteBranch(
    repository: Repository,
    branch: Branch,
    includeRemote: boolean
  ): Promise<void> {
    return this.withAuthenticatingUser(repository, async (repo, account) => {
      const defaultBranch = this.getRepositoryState(repository).branchesState
        .defaultBranch
      if (!defaultBranch) {
        throw new Error(`No default branch!`)
      }

      const gitStore = this.getGitStore(repository)

      await gitStore.performFailableOperation(() =>
        checkoutBranch(repository, account, defaultBranch.name)
      )
      await gitStore.performFailableOperation(() =>
        deleteBranch(repository, branch, account, includeRemote)
      )

      return this._refreshRepository(repository)
    })
  }

  private updatePushPullFetchProgress(
    repository: Repository,
    pushPullFetchProgress: Progress | null
  ) {
    this.updateRepositoryState(repository, state => ({ pushPullFetchProgress }))

    if (this.selectedRepository === repository) {
      this.emitUpdate()
    }
  }

  public async _push(repository: Repository): Promise<void> {
    return this.withAuthenticatingUser(repository, (repository, account) => {
      return this.performPush(repository, account)
    })
  }

  private async performPush(
    repository: Repository,
    account: IGitAccount | null
  ): Promise<void> {
    const gitStore = this.getGitStore(repository)
    const remote = gitStore.remote
    if (!remote) {
      this._showPopup({ type: PopupType.PublishRepository, repository })
      return
    }

    return this.withPushPull(repository, async () => {
      const state = this.getRepositoryState(repository)
      if (state.branchesState.tip.kind === TipState.Unborn) {
        throw new Error('The current branch is unborn.')
      }

      if (state.branchesState.tip.kind === TipState.Detached) {
        throw new Error('The current repository is in a detached HEAD state.')
      }

      if (state.branchesState.tip.kind === TipState.Valid) {
        const branch = state.branchesState.tip.branch

        const pushTitle = `Pushing to ${remote.name}`

        // Emit an initial progress even before our push begins
        // since we're doing some work to get remotes up front.
        this.updatePushPullFetchProgress(repository, {
          kind: 'push',
          title: pushTitle,
          value: 0,
          remote: remote.name,
          branch: branch.name,
        })

        // Let's say that a push takes roughly twice as long as a fetch,
        // this is of course highly inaccurate.
        let pushWeight = 2.5
        let fetchWeight = 1

        // Let's leave 10% at the end for refreshing
        const refreshWeight = 0.1

        // Scale pull and fetch weights to be between 0 and 0.9.
        const scale = 1 / (pushWeight + fetchWeight) * (1 - refreshWeight)

        pushWeight *= scale
        fetchWeight *= scale

        const retryAction: RetryAction = {
          type: RetryActionType.Push,
          repository,
        }
        await gitStore.performFailableOperation(
          async () => {
            await pushRepo(
              repository,
              account,
              remote.name,
              branch.name,
              branch.upstreamWithoutRemote,
              progress => {
                this.updatePushPullFetchProgress(repository, {
                  ...progress,
                  title: pushTitle,
                  value: pushWeight * progress.value,
                })
              }
            )

            await gitStore.fetchRemotes(
              account,
              [remote],
              false,
              fetchProgress => {
                this.updatePushPullFetchProgress(repository, {
                  ...fetchProgress,
                  value: pushWeight + fetchProgress.value * fetchWeight,
                })
              }
            )

            const refreshTitle = __DARWIN__
              ? 'Refreshing Repository'
              : 'Refreshing repository'
            const refreshStartProgress = pushWeight + fetchWeight

            this.updatePushPullFetchProgress(repository, {
              kind: 'generic',
              title: refreshTitle,
              value: refreshStartProgress,
            })

            await this._refreshRepository(repository)

            this.updatePushPullFetchProgress(repository, {
              kind: 'generic',
              title: refreshTitle,
              description: 'Fast-forwarding branches',
              value: refreshStartProgress + refreshWeight * 0.5,
            })

            await this.fastForwardBranches(repository)
          },
          { retryAction }
        )

        this.updatePushPullFetchProgress(repository, null)

        const prUpdater = this.currentPullRequestUpdater
        if (prUpdater) {
          const state = this.getRepositoryState(repository)
          const currentPR = state.branchesState.currentPullRequest
          const gitHubRepository = repository.gitHubRepository
          if (currentPR && gitHubRepository) {
            prUpdater.didPushPullRequest(gitHubRepository, currentPR)
          }
        }
      }
    })
  }

  private async isCommitting(
    repository: Repository,
    fn: () => Promise<boolean | undefined>
  ): Promise<boolean | undefined> {
    const state = this.getRepositoryState(repository)
    // ensure the user doesn't try and commit again
    if (state.isCommitting) {
      return
    }

    this.updateRepositoryState(repository, state => ({ isCommitting: true }))
    this.emitUpdate()

    try {
      return await fn()
    } finally {
      this.updateRepositoryState(repository, state => ({ isCommitting: false }))
      this.emitUpdate()
    }
  }

  private async withPushPull(
    repository: Repository,
    fn: () => Promise<void>
  ): Promise<void> {
    const state = this.getRepositoryState(repository)
    // Don't allow concurrent network operations.
    if (state.isPushPullFetchInProgress) {
      return
    }

    this.updateRepositoryState(repository, state => ({
      isPushPullFetchInProgress: true,
    }))
    this.emitUpdate()

    try {
      await fn()
    } finally {
      this.updateRepositoryState(repository, state => ({
        isPushPullFetchInProgress: false,
      }))
      this.emitUpdate()
    }
  }

  public async _pull(repository: Repository): Promise<void> {
    return this.withAuthenticatingUser(repository, (repository, account) => {
      return this.performPull(repository, account)
    })
  }

  /** This shouldn't be called directly. See `Dispatcher`. */
  private async performPull(
    repository: Repository,
    account: IGitAccount | null
  ): Promise<void> {
    return this.withPushPull(repository, async () => {
      const gitStore = this.getGitStore(repository)
      const remote = gitStore.remote

      if (!remote) {
        throw new Error('The repository has no remotes.')
      }

      const state = this.getRepositoryState(repository)

      if (state.branchesState.tip.kind === TipState.Unborn) {
        throw new Error('The current branch is unborn.')
      }

      if (state.branchesState.tip.kind === TipState.Detached) {
        throw new Error('The current repository is in a detached HEAD state.')
      }

      if (state.branchesState.tip.kind === TipState.Valid) {
        const title = `Pulling ${remote.name}`
        const kind = 'pull'
        this.updatePushPullFetchProgress(repository, {
          kind,
          title,
          value: 0,
          remote: remote.name,
        })

        try {
          // Let's say that a pull takes twice as long as a fetch,
          // this is of course highly inaccurate.
          let pullWeight = 2
          let fetchWeight = 1

          // Let's leave 10% at the end for refreshing
          const refreshWeight = 0.1

          // Scale pull and fetch weights to be between 0 and 0.9.
          const scale = 1 / (pullWeight + fetchWeight) * (1 - refreshWeight)

          pullWeight *= scale
          fetchWeight *= scale

          const retryAction: RetryAction = {
            type: RetryActionType.Pull,
            repository,
          }
          await gitStore.performFailableOperation(
            () =>
              pullRepo(repository, account, remote.name, progress => {
                this.updatePushPullFetchProgress(repository, {
                  ...progress,
                  value: progress.value * pullWeight,
                })
              }),
            { retryAction }
          )

          const refreshStartProgress = pullWeight + fetchWeight
          const refreshTitle = __DARWIN__
            ? 'Refreshing Repository'
            : 'Refreshing repository'

          this.updatePushPullFetchProgress(repository, {
            kind: 'generic',
            title: refreshTitle,
            value: refreshStartProgress,
          })

          await this._refreshRepository(repository)

          this.updatePushPullFetchProgress(repository, {
            kind: 'generic',
            title: refreshTitle,
            description: 'Fast-forwarding branches',
            value: refreshStartProgress + refreshWeight * 0.5,
          })

          await this.fastForwardBranches(repository)
        } finally {
          this.updatePushPullFetchProgress(repository, null)
        }
      }
    })
  }

  private async fastForwardBranches(repository: Repository) {
    const state = this.getRepositoryState(repository)
    const branches = state.branchesState.allBranches

    const tip = state.branchesState.tip
    const currentBranchName =
      tip.kind === TipState.Valid ? tip.branch.name : null

    // A branch is only eligible for being fast forwarded if:
    //  1. It's local.
    //  2. It's not the current branch.
    //  3. It has an upstream.
    //  4. It's not ahead of its upstream.
    const eligibleBranches = branches.filter(b => {
      return (
        b.type === BranchType.Local &&
        b.name !== currentBranchName &&
        b.upstream
      )
    })

    for (const branch of eligibleBranches) {
      const aheadBehind = await getBranchAheadBehind(repository, branch)
      if (!aheadBehind) {
        continue
      }

      const { ahead, behind } = aheadBehind
      if (ahead === 0 && behind > 0) {
        // At this point we're guaranteed this is non-null since we've filtered
        // out any branches will null upstreams above when creating
        // `eligibleBranches`.
        const upstreamRef = branch.upstream!
        const localRef = formatAsLocalRef(branch.name)
        await updateRef(
          repository,
          localRef,
          branch.tip.sha,
          upstreamRef,
          'pull: Fast-forward'
        )
      }
    }
  }

  /** This shouldn't be called directly. See `Dispatcher`. */
  public async _publishRepository(
    repository: Repository,
    name: string,
    description: string,
    private_: boolean,
    account: Account,
    org: IAPIUser | null
  ): Promise<Repository> {
    const api = API.fromAccount(account)
    const apiRepository = await api.createRepository(
      org,
      name,
      description,
      private_
    )

    const gitStore = this.getGitStore(repository)
    await gitStore.performFailableOperation(() =>
      addRemote(repository, 'origin', apiRepository.clone_url)
    )
    await gitStore.loadCurrentRemote()

    // skip pushing if the current branch is a detached HEAD or the repository
    // is unborn
    if (gitStore.tip.kind === TipState.Valid) {
      await this.performPush(repository, account)
    }

    return this._repositoryWithRefreshedGitHubRepository(repository)
  }

  private getAccountForRemoteURL(remote: string): IGitAccount | null {
    const gitHubRepository = matchGitHubRepository(this.accounts, remote)
    if (gitHubRepository) {
      const account = getAccountForEndpoint(
        this.accounts,
        gitHubRepository.endpoint
      )
      if (account) {
        const hasValidToken =
          account.token.length > 0 ? 'has token' : 'empty token'
        log.info(
          `[AppStore.getAccountForRemoteURL] account found for remote: ${
            remote
          } - ${account.login} (${hasValidToken})`
        )
        return account
      }
    }

    const hostname = getGenericHostname(remote)
    const username = getGenericUsername(hostname)
    if (username != null) {
      log.info(
        `[AppStore.getAccountForRemoteURL] found generic credentials for '${
          hostname
        }' and '${username}'`
      )
      return { login: username, endpoint: hostname }
    }

    log.info(
      `[AppStore.getAccountForRemoteURL] no generic credentials found for '${
        remote
      }'`
    )

    return null
  }

  /** This shouldn't be called directly. See `Dispatcher`. */
  public _clone(
    url: string,
    path: string,
    options?: { branch?: string }
  ): { promise: Promise<boolean>; repository: CloningRepository } {
    const account = this.getAccountForRemoteURL(url)
    const promise = this.cloningRepositoriesStore.clone(url, path, {
      ...options,
      account,
    })
    const repository = this.cloningRepositoriesStore.repositories.find(
      r => r.url === url && r.path === path
    )!

    return { promise, repository }
  }

  public _removeCloningRepository(repository: CloningRepository) {
    this.cloningRepositoriesStore.remove(repository)
  }

  public async _discardChanges(
    repository: Repository,
    files: ReadonlyArray<WorkingDirectoryFileChange>
  ) {
    const gitStore = this.getGitStore(repository)
    await gitStore.discardChanges(files)

    return this._refreshRepository(repository)
  }

  public async _undoCommit(
    repository: Repository,
    commit: Commit
  ): Promise<void> {
    const gitStore = this.getGitStore(repository)

    await gitStore.undoCommit(commit)

    const state = this.getRepositoryState(repository)
    const selectedCommit = state.historyState.selection.sha

    if (selectedCommit === commit.sha) {
      // clear the selection of this commit in the history view
      this.updateHistoryState(repository, state => {
        const selection = { sha: null, file: null }
        return { selection }
      })
    }

    return this._refreshRepository(repository)
  }

  /**
   * Fetch a specific refspec for the repository.
   *
   * As this action is required to complete when viewing a Pull Request from
   * a fork, it does not opt-in to checks that prevent multiple concurrent
   * network actions. This might require some rework in the future to chain
   * these actions.
   *
   */
  public async _fetchRefspec(
    repository: Repository,
    refspec: string
  ): Promise<void> {
    return this.withAuthenticatingUser(
      repository,
      async (repository, account) => {
        const gitStore = this.getGitStore(repository)
        await gitStore.fetchRefspec(account, refspec)

        return this._refreshRepository(repository)
      }
    )
  }

  /** Fetch the repository. */
  public _fetch(repository: Repository): Promise<void> {
    return this.withAuthenticatingUser(repository, (repository, account) => {
      return this.performFetch(repository, account, false)
    })
  }

  private async performFetch(
    repository: Repository,
    account: IGitAccount | null,
    backgroundTask: boolean
  ): Promise<void> {
    await this.withPushPull(repository, async () => {
      const gitStore = this.getGitStore(repository)

      try {
        const fetchWeight = 0.9
        const refreshWeight = 0.1

        await gitStore.fetch(account, backgroundTask, progress => {
          this.updatePushPullFetchProgress(repository, {
            ...progress,
            value: progress.value * fetchWeight,
          })
        })

        const refreshTitle = __DARWIN__
          ? 'Refreshing Repository'
          : 'Refreshing repository'

        this.updatePushPullFetchProgress(repository, {
          kind: 'generic',
          title: refreshTitle,
          value: fetchWeight,
        })

        await this._refreshRepository(repository)

        this.updatePushPullFetchProgress(repository, {
          kind: 'generic',
          title: refreshTitle,
          description: 'Fast-forwarding branches',
          value: fetchWeight + refreshWeight * 0.5,
        })

        await this.fastForwardBranches(repository)
      } finally {
        this.updatePushPullFetchProgress(repository, null)
      }
    })
  }

  public _endWelcomeFlow(): Promise<void> {
    this.showWelcomeFlow = false

    this.emitUpdate()

    markWelcomeFlowComplete()

    return Promise.resolve()
  }

  public _setSidebarWidth(width: number): Promise<void> {
    this.sidebarWidth = width
    localStorage.setItem(sidebarWidthConfigKey, width.toString())
    this.emitUpdate()

    return Promise.resolve()
  }

  public _resetSidebarWidth(): Promise<void> {
    this.sidebarWidth = defaultSidebarWidth
    localStorage.removeItem(sidebarWidthConfigKey)
    this.emitUpdate()

    return Promise.resolve()
  }

  public _setCommitSummaryWidth(width: number): Promise<void> {
    this.commitSummaryWidth = width
    localStorage.setItem(commitSummaryWidthConfigKey, width.toString())
    this.emitUpdate()

    return Promise.resolve()
  }

  public _resetCommitSummaryWidth(): Promise<void> {
    this.commitSummaryWidth = defaultCommitSummaryWidth
    localStorage.removeItem(commitSummaryWidthConfigKey)
    this.emitUpdate()

    return Promise.resolve()
  }

  public _setCommitMessage(
    repository: Repository,
    message: ICommitMessage | null
  ): Promise<void> {
    const gitStore = this.getGitStore(repository)
    return gitStore.setCommitMessage(message)
  }

  /**
   * Set the global application menu.
   *
   * This is called in response to the main process emitting an event signalling
   * that the application menu has changed in some way like an item being
   * added/removed or an item having its visibility toggled.
   *
   * This method should not be called by the renderer in any other circumstance
   * than as a directly result of the main-process event.
   *
   */
  private setAppMenu(menu: IMenu): Promise<void> {
    if (this.appMenu) {
      this.appMenu = this.appMenu.withMenu(menu)
    } else {
      this.appMenu = AppMenu.fromMenu(menu)
    }

    this.emitUpdate()
    return Promise.resolve()
  }

  public _setAppMenuState(
    update: (appMenu: AppMenu) => AppMenu
  ): Promise<void> {
    if (this.appMenu) {
      this.appMenu = update(this.appMenu)
      this.emitUpdate()
    }
    return Promise.resolve()
  }

  public _setAccessKeyHighlightState(highlight: boolean): Promise<void> {
    if (this.highlightAccessKeys !== highlight) {
      this.highlightAccessKeys = highlight
      this.emitUpdate()
    }

    return Promise.resolve()
  }

  public async _mergeBranch(
    repository: Repository,
    branch: string
  ): Promise<void> {
    const gitStore = this.getGitStore(repository)
    await gitStore.merge(branch)

    return this._refreshRepository(repository)
  }

  /** This shouldn't be called directly. See `Dispatcher`. */
  public _setRemoteURL(
    repository: Repository,
    name: string,
    url: string
  ): Promise<void> {
    const gitStore = this.getGitStore(repository)
    return gitStore.setRemoteURL(name, url)
  }

  /** This shouldn't be called directly. See `Dispatcher`. */
  public async _openShell(path: string) {
    this.statsStore.recordOpenShell()

    try {
      const match = await findShellOrDefault(this.selectedShell)
      await launchShell(match, path)
    } catch (error) {
      this.emitError(error)
    }
  }

  /** Takes a URL and opens it using the system default application */
  public _openInBrowser(url: string): Promise<boolean> {
    return shell.openExternal(url)
  }

  /** Takes a repository path and opens it using the user's configured editor */
  public async _openInExternalEditor(path: string): Promise<void> {
    const selectedExternalEditor =
      this.getState().selectedExternalEditor || null

    try {
      const match = await findEditorOrDefault(selectedExternalEditor)
      await launchExternalEditor(path, match)
    } catch (error) {
      this.emitError(error)
    }
  }

  /** This shouldn't be called directly. See `Dispatcher`. */
  public async _saveGitIgnore(
    repository: Repository,
    text: string
  ): Promise<void> {
    const gitStore = this.getGitStore(repository)
    return gitStore.saveGitIgnore(text)
  }

  /** This shouldn't be called directly. See `Dispatcher`. */
  public async _readGitIgnore(repository: Repository): Promise<string | null> {
    const gitStore = this.getGitStore(repository)
    return gitStore.readGitIgnore()
  }

  /** Has the user opted out of stats reporting? */
  public getStatsOptOut(): boolean {
    return this.statsStore.getOptOut()
  }

  /** Set whether the user has opted out of stats reporting. */
  public async setStatsOptOut(optOut: boolean): Promise<void> {
    await this.statsStore.setOptOut(optOut)

    this.emitUpdate()
  }

  public _setConfirmRepositoryRemovalSetting(
    confirmRepoRemoval: boolean
  ): Promise<void> {
    this.confirmRepoRemoval = confirmRepoRemoval
    localStorage.setItem(confirmRepoRemovalKey, confirmRepoRemoval ? '1' : '0')
    this.emitUpdate()

    return Promise.resolve()
  }

  public _setConfirmDiscardChangesSetting(value: boolean): Promise<void> {
    this.confirmDiscardChanges = value

    localStorage.setItem(confirmDiscardChangesKey, value ? '1' : '0')
    this.emitUpdate()

    return Promise.resolve()
  }

  public _setExternalEditor(selectedEditor: ExternalEditor): Promise<void> {
    this.selectedExternalEditor = selectedEditor
    localStorage.setItem(externalEditorKey, selectedEditor)
    this.emitUpdate()

    this.updateMenuItemLabels()

    return Promise.resolve()
  }

  public _setShell(shell: Shell): Promise<void> {
    this.selectedShell = shell
    localStorage.setItem(shellKey, shell)
    this.emitUpdate()

    this.updateMenuItemLabels()

    return Promise.resolve()
  }

  public _changeImageDiffType(type: ImageDiffType): Promise<void> {
    this.imageDiffType = type
    localStorage.setItem(imageDiffTypeKey, JSON.stringify(this.imageDiffType))
    this.emitUpdate()

    return Promise.resolve()
  }

  public _setUpdateBannerVisibility(visibility: boolean) {
    this.isUpdateAvailableBannerVisible = visibility

    this.emitUpdate()
  }

  public _reportStats() {
    return this.statsStore.reportStats(this.accounts, this.repositories)
  }

  public _recordLaunchStats(stats: ILaunchStats): Promise<void> {
    return this.statsStore.recordLaunchStats(stats)
  }

  public async _ignore(repository: Repository, pattern: string): Promise<void> {
    const gitStore = this.getGitStore(repository)
    await gitStore.ignore(pattern)

    return this._refreshRepository(repository)
  }

  public _resetSignInState(): Promise<void> {
    this.signInStore.reset()
    return Promise.resolve()
  }

  public _beginDotComSignIn(): Promise<void> {
    this.signInStore.beginDotComSignIn()
    return Promise.resolve()
  }

  public _beginEnterpriseSignIn(): Promise<void> {
    this.signInStore.beginEnterpriseSignIn()
    return Promise.resolve()
  }

  public _setSignInEndpoint(url: string): Promise<void> {
    return this.signInStore.setEndpoint(url)
  }

  public _setSignInCredentials(
    username: string,
    password: string
  ): Promise<void> {
    return this.signInStore.authenticateWithBasicAuth(username, password)
  }

  public _requestBrowserAuthentication(): Promise<void> {
    return this.signInStore.authenticateWithBrowser()
  }

  public _setSignInOTP(otp: string): Promise<void> {
    return this.signInStore.setTwoFactorOTP(otp)
  }

  public _setAppFocusState(isFocused: boolean): Promise<void> {
    const changed = this.appIsFocused !== isFocused
    this.appIsFocused = isFocused

    if (changed) {
      this.emitUpdate()
    }

    return Promise.resolve()
  }

  /**
   * Start an Open in Desktop flow. This will return a new promise which will
   * resolve when `_completeOpenInDesktop` is called.
   */
  public _startOpenInDesktop(fn: () => void): Promise<Repository | null> {
    // tslint:disable-next-line:promise-must-complete
    const p = new Promise<Repository | null>(
      resolve => (this.resolveOpenInDesktop = resolve)
    )
    fn()
    return p
  }

  /**
   * Complete any active Open in Desktop flow with the repository returned by
   * the given function.
   */
  public async _completeOpenInDesktop(
    fn: () => Promise<Repository | null>
  ): Promise<Repository | null> {
    const resolve = this.resolveOpenInDesktop
    this.resolveOpenInDesktop = null

    const result = await fn()
    if (resolve) {
      resolve(result)
    }

    return result
  }

  public _updateRepositoryPath(
    repository: Repository,
    path: string
  ): Promise<Repository> {
    return this.repositoriesStore.updateRepositoryPath(repository, path)
  }

  public _removeAccount(account: Account): Promise<void> {
    log.info(
      `[AppStore] removing account ${account.login} (${
        account.name
      }) from store`
    )
    return this.accountsStore.removeAccount(account)
  }

  public async _addAccount(account: Account): Promise<void> {
    log.info(
      `[AppStore] adding account ${account.login} (${account.name}) to store`
    )
    await this.accountsStore.addAccount(account)
    const selectedState = this.getState().selectedState

    if (selectedState && selectedState.type === SelectionType.Repository) {
      // ensuring we have the latest set of accounts here, rather than waiting
      // and doing stuff when the account store emits an update and we refresh
      // the accounts field
      const accounts = await this.accountsStore.getAll()
      const repoState = selectedState.state
      const commits = repoState.commits.values()
      this.loadAndCacheUsers(selectedState.repository, accounts, commits)
    }
  }

  private loadAndCacheUsers(
    repository: Repository,
    accounts: ReadonlyArray<Account>,
    commits: Iterable<Commit>
  ) {
    for (const commit of commits) {
      this.gitHubUserStore._loadAndCacheUser(
        accounts,
        repository,
        commit.sha,
        commit.author.email
      )
    }
  }

  public _updateRepositoryMissing(
    repository: Repository,
    missing: boolean
  ): Promise<Repository> {
    return this.repositoriesStore.updateRepositoryMissing(repository, missing)
  }

  public async _addRepositories(
    paths: ReadonlyArray<string>
  ): Promise<ReadonlyArray<Repository>> {
    const addedRepositories = new Array<Repository>()
    const lfsRepositories = new Array<Repository>()
    for (const path of paths) {
      const validatedPath = await validatedRepositoryPath(path)
      if (validatedPath) {
        log.info(`[AppStore] adding repository at ${validatedPath} to store`)

        const addedRepo = await this.repositoriesStore.addRepository(
          validatedPath
        )
        const [refreshedRepo, usingLFS] = await Promise.all([
          this._repositoryWithRefreshedGitHubRepository(addedRepo),
          this.isUsingLFS(addedRepo),
        ])
        addedRepositories.push(refreshedRepo)

        if (usingLFS) {
          lfsRepositories.push(refreshedRepo)
        }
      } else {
        const error = new Error(`${path} isn't a git repository.`)
        this.emitError(error)
      }
    }

    if (lfsRepositories.length > 0) {
      this._showPopup({
        type: PopupType.InitializeLFS,
        repositories: lfsRepositories,
      })
    }

    return addedRepositories
  }

  public async _removeRepositories(
    repositories: ReadonlyArray<Repository | CloningRepository>
  ): Promise<void> {
    const localRepositories = repositories.filter(
      r => r instanceof Repository
    ) as ReadonlyArray<Repository>
    const cloningRepositories = repositories.filter(
      r => r instanceof CloningRepository
    ) as ReadonlyArray<CloningRepository>
    cloningRepositories.forEach(r => {
      this._removeCloningRepository(r)
    })

    const repositoryIDs = localRepositories.map(r => r.id)
    for (const id of repositoryIDs) {
      await this.repositoriesStore.removeRepository(id)
    }

    this._showFoldout({ type: FoldoutType.Repository })
  }

  public async _cloneAgain(url: string, path: string): Promise<void> {
    const { promise, repository } = this._clone(url, path)
    await this._selectRepository(repository)
    const success = await promise
    if (!success) {
      return
    }

    const repositories = this.repositories
    const found = repositories.find(r => r.path === path)

    if (found) {
      const updatedRepository = await this._updateRepositoryMissing(
        found,
        false
      )
      await this._selectRepository(updatedRepository)
    }
  }

  private async withAuthenticatingUser<T>(
    repository: Repository,
    fn: (repository: Repository, account: IGitAccount | null) => Promise<T>
  ): Promise<T> {
    let updatedRepository = repository
    let account: IGitAccount | null = getAccountForRepository(
      this.accounts,
      updatedRepository
    )

    // If we don't have a user association, it might be because we haven't yet
    // tried to associate the repository with a GitHub repository, or that
    // association is out of date. So try again before we bail on providing an
    // authenticating user.
    if (!account) {
      updatedRepository = await this._repositoryWithRefreshedGitHubRepository(
        repository
      )
      account = getAccountForRepository(this.accounts, updatedRepository)
    }

    if (!account) {
      const gitStore = this.getGitStore(repository)
      const remote = gitStore.remote
      if (remote) {
        const hostname = getGenericHostname(remote.url)
        const username = getGenericUsername(hostname)
        if (username != null) {
          account = { login: username, endpoint: hostname }
        }
      }
    }

    if (account instanceof Account) {
      const hasValidToken =
        account.token.length > 0 ? 'has token' : 'empty token'
      log.info(
        `[AppStore.withAuthenticatingUser] account found for repository: ${
          repository.name
        } - ${account.login} (${hasValidToken})`
      )
    }

    return fn(updatedRepository, account)
  }

  private updateRevertProgress(
    repository: Repository,
    progress: IRevertProgress | null
  ) {
    this.updateRepositoryState(repository, state => ({
      revertProgress: progress,
    }))

    if (this.selectedRepository === repository) {
      this.emitUpdate()
    }
  }

  /** This shouldn't be called directly. See `Dispatcher`. */
  public async _revertCommit(
    repository: Repository,
    commit: Commit
  ): Promise<void> {
    return this.withAuthenticatingUser(repository, async (repo, account) => {
      const gitStore = this.getGitStore(repo)

      await gitStore.revertCommit(repo, commit, account, progress => {
        this.updateRevertProgress(repo, progress)
      })

      this.updateRevertProgress(repo, null)

      return gitStore.loadHistory()
    })
  }

  public async promptForGenericGitAuthentication(
    repository: Repository | CloningRepository,
    retryAction: RetryAction
  ): Promise<void> {
    let url
    if (repository instanceof Repository) {
      const gitStore = this.getGitStore(repository)
      const remote = gitStore.remote
      if (!remote) {
        return
      }

      url = remote.url
    } else {
      url = repository.url
    }

    const hostname = getGenericHostname(url)
    return this._showPopup({
      type: PopupType.GenericGitAuthentication,
      hostname,
      retryAction,
    })
  }

  public async _installGlobalLFSFilters(force: boolean): Promise<void> {
    try {
      await installGlobalLFSFilters(force)
    } catch (error) {
      this.emitError(error)
    }
  }

  private async isUsingLFS(repository: Repository): Promise<boolean> {
    try {
      return await isUsingLFS(repository)
    } catch (error) {
      return false
    }
  }

  public async _installLFSHooks(
    repositories: ReadonlyArray<Repository>
  ): Promise<void> {
    for (const repo of repositories) {
      try {
        // At this point we've asked the user if we should install them, so
        // force installation.
        await installLFSHooks(repo, true)
      } catch (error) {
        this.emitError(error)
      }
    }
  }

  public _changeCloneRepositoriesTab(tab: CloneRepositoryTab): Promise<void> {
    this.selectedCloneRepositoryTab = tab

    this.emitUpdate()

    return Promise.resolve()
  }

  public _openMergeTool(repository: Repository, path: string): Promise<void> {
    const gitStore = this.getGitStore(repository)
    return gitStore.openMergeTool(path)
  }

  public _changeBranchesTab(tab: BranchesTab): Promise<void> {
    this.selectedBranchesTab = tab

    this.emitUpdate()

    return Promise.resolve()
  }

  public async _createPullRequest(repository: Repository): Promise<void> {
    const gitHubRepository = repository.gitHubRepository
    if (!gitHubRepository) {
      return
    }

    const state = this.getRepositoryState(repository)
    const tip = state.branchesState.tip

    if (tip.kind !== TipState.Valid) {
      return
    }

    const branch = tip.branch
    const aheadBehind = state.aheadBehind

    if (!aheadBehind) {
      this._showPopup({
        type: PopupType.PushBranchCommits,
        repository,
        branch,
      })
    } else if (aheadBehind.ahead > 0) {
      this._showPopup({
        type: PopupType.PushBranchCommits,
        repository,
        branch,
        unPushedCommits: aheadBehind.ahead,
      })
    } else {
      await this._openCreatePullRequestInBrowser(repository)
    }

    this.updateMenuItemLabels(repository)
  }

  public async _showPullRequest(repository: Repository): Promise<void> {
    const gitHubRepository = repository.gitHubRepository

    if (!gitHubRepository) {
      return
    }

    const state = this.getRepositoryState(repository)
    const currentPullRequest = state.branchesState.currentPullRequest

    if (!currentPullRequest) {
      return
    }

    const baseURL = `${gitHubRepository.htmlURL}/pull/${
      currentPullRequest.number
    }`

    await this._openInBrowser(baseURL)
  }

  public async _refreshPullRequests(repository: Repository): Promise<void> {
    const gitHubRepository = repository.gitHubRepository
    if (!gitHubRepository) {
      return
    }

    const account = getAccountForEndpoint(
      this.accounts,
      gitHubRepository.endpoint
    )
    if (!account) {
      return
    }

    return this.pullRequestStore.refreshPullRequests(gitHubRepository, account)
  }

  private async onPullRequestStoreUpdated(gitHubRepository: GitHubRepository) {
    const pullRequests = await this.pullRequestStore.getPullRequests(
      gitHubRepository
    )
    const isLoading = this.pullRequestStore.isFetchingPullRequests(
      gitHubRepository
    )

<<<<<<< HEAD
    this.updateStateWithPullRequests(pullRequests, repository, gitHubRepository)
    this.updateMenuItemLabels(repository)
  }
=======
    const repository = this.repositories.find(
      r =>
        !!r.gitHubRepository &&
        r.gitHubRepository.dbID === gitHubRepository.dbID
    )
    if (!repository) {
      return
    }
>>>>>>> 5eacc0d2

    this.updateBranchesState(repository, state => {
      let currentPullRequest = null
      if (state.tip.kind === TipState.Valid) {
        currentPullRequest = this.findAssociatedPullRequest(
          state.tip.branch,
          pullRequests,
          gitHubRepository
        )
      }

      return {
        openPullRequests: pullRequests,
        currentPullRequest,
        isLoadingPullRequests: isLoading,
      }
    })

    this.emitUpdate()
  }

  private findAssociatedPullRequest(
    branch: Branch,
    pullRequests: ReadonlyArray<PullRequest>,
    gitHubRepository: GitHubRepository
  ): PullRequest | null {
    const upstream = branch.upstreamWithoutRemote
    if (!upstream) {
      return null
    }

    for (const pr of pullRequests) {
      if (
        pr.head.ref === upstream &&
        pr.head.gitHubRepository &&
        // TODO: This doesn't work for when I've checked out a PR from a fork.
        pr.head.gitHubRepository.cloneURL === gitHubRepository.cloneURL
      ) {
        return pr
      }
    }

    return null
  }

  public async _openCreatePullRequestInBrowser(
    repository: Repository
  ): Promise<void> {
    const gitHubRepository = repository.gitHubRepository
    if (!gitHubRepository) {
      return
    }

    const state = this.getRepositoryState(repository)
    const tip = state.branchesState.tip

    if (tip.kind !== TipState.Valid) {
      return
    }

    const branch = tip.branch

    const baseURL = `${gitHubRepository.htmlURL}/pull/new/${
      branch.nameWithoutRemote
    }`
    await this._openInBrowser(baseURL)
  }

  public async _updateExistingUpstreamRemote(
    repository: Repository
  ): Promise<void> {
    const gitStore = this.getGitStore(repository)
    await gitStore.updateExistingUpstreamRemote()

    return this._refreshRepository(repository)
  }

  private getIgnoreExistingUpstreamRemoteKey(repository: Repository): string {
    return `repository/${repository.id}/ignoreExistingUpstreamRemote`
  }

  public _ignoreExistingUpstreamRemote(repository: Repository): Promise<void> {
    const key = this.getIgnoreExistingUpstreamRemoteKey(repository)
    localStorage.setItem(key, '1')

    return Promise.resolve()
  }

  private getIgnoreExistingUpstreamRemote(
    repository: Repository
  ): Promise<boolean> {
    const key = this.getIgnoreExistingUpstreamRemoteKey(repository)
    const value = localStorage.getItem(key)
    return Promise.resolve(value === '1')
  }

  private async addUpstreamRemoteIfNeeded(repository: Repository) {
    const gitStore = this.getGitStore(repository)
    const ignored = await this.getIgnoreExistingUpstreamRemote(repository)
    if (ignored) {
      return
    }

    return gitStore.addUpstreamRemoteIfNeeded()
  }
}<|MERGE_RESOLUTION|>--- conflicted
+++ resolved
@@ -2945,7 +2945,8 @@
       return
     }
 
-    return this.pullRequestStore.refreshPullRequests(gitHubRepository, account)
+    this.pullRequestStore.refreshPullRequests(gitHubRepository, account)
+    this.updateMenuItemLabels(repository)
   }
 
   private async onPullRequestStoreUpdated(gitHubRepository: GitHubRepository) {
@@ -2956,11 +2957,6 @@
       gitHubRepository
     )
 
-<<<<<<< HEAD
-    this.updateStateWithPullRequests(pullRequests, repository, gitHubRepository)
-    this.updateMenuItemLabels(repository)
-  }
-=======
     const repository = this.repositories.find(
       r =>
         !!r.gitHubRepository &&
@@ -2969,7 +2965,6 @@
     if (!repository) {
       return
     }
->>>>>>> 5eacc0d2
 
     this.updateBranchesState(repository, state => {
       let currentPullRequest = null
