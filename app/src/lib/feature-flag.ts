const Disable = false

/**
 * Enables the application to opt-in for preview features based on runtime
 * checks. This is backed by the GITHUB_DESKTOP_PREVIEW_FEATURES environment
 * variable, which is checked for non-development environments.
 */
function enableDevelopmentFeatures(): boolean {
  if (Disable) {
    return false
  }

  if (__DEV__) {
    return true
  }

  if (process.env.GITHUB_DESKTOP_PREVIEW_FEATURES === '1') {
    return true
  }

  return false
}

/** Should the app enable beta features? */
//@ts-ignore: this will be used again in the future
function enableBetaFeatures(): boolean {
  return enableDevelopmentFeatures() || __RELEASE_CHANNEL__ === 'beta'
}

/** Should merge tool integration be enabled? */
export function enableMergeTool(): boolean {
  return enableDevelopmentFeatures()
}

<<<<<<< HEAD
/** Should the repository list display info indicators? */
export function enableRepoInfoIndicators(): boolean {
  return true
}

/** Should the app try and detect conflicts before the user stumbles into them? */
export function enableMergeConflictDetection(): boolean {
  return true
}

/** Should the app display the new release notes dialog? */
export function enableInAppReleaseNotes(): boolean {
=======
/** Should the Notification of Diverging From Default Branch (NDDB) feature be enabled? */
export function enableNotificationOfBranchUpdates(): boolean {
>>>>>>> b4507e8d
  return true
}

/** Should `git status` use --no-optional-locks to assist with concurrent usage */
export function enableStatusWithoutOptionalLocks(): boolean {
  return true
}

/** Should git pass `--recurse-submodules` when performing operations? */
export function enableRecurseSubmodulesFlag(): boolean {
  return enableBetaFeatures()
}

/** Should the app use the MergeConflictsDialog component and flow? */
export function enableMergeConflictsDialog(): boolean {
  return true
}<|MERGE_RESOLUTION|>--- conflicted
+++ resolved
@@ -32,26 +32,6 @@
   return enableDevelopmentFeatures()
 }
 
-<<<<<<< HEAD
-/** Should the repository list display info indicators? */
-export function enableRepoInfoIndicators(): boolean {
-  return true
-}
-
-/** Should the app try and detect conflicts before the user stumbles into them? */
-export function enableMergeConflictDetection(): boolean {
-  return true
-}
-
-/** Should the app display the new release notes dialog? */
-export function enableInAppReleaseNotes(): boolean {
-=======
-/** Should the Notification of Diverging From Default Branch (NDDB) feature be enabled? */
-export function enableNotificationOfBranchUpdates(): boolean {
->>>>>>> b4507e8d
-  return true
-}
-
 /** Should `git status` use --no-optional-locks to assist with concurrent usage */
 export function enableStatusWithoutOptionalLocks(): boolean {
   return true
