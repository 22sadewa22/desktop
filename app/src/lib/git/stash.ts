--- conflicted
+++ resolved
@@ -156,12 +156,9 @@
   repository: Repository,
   stashSha: string
 ): Promise<void> {
-<<<<<<< HEAD
-=======
   // ignoring these git errors for now, this will change when we start
   // implementing the stash conflict flow
   const expectedErrors = new Set<DugiteError>([DugiteError.MergeConflicts])
->>>>>>> 2d305057
   // get the latest name for the stash entry since it may have changed
   const stashEntries = await getDesktopStashEntries(repository)
 
@@ -174,13 +171,6 @@
     return
   }
 
-<<<<<<< HEAD
-  await git(
-    ['stash', 'pop', `${stashToPop.name}`],
-    repository.path,
-    'popStashEntry'
-  )
-=======
   try {
     await git(
       ['stash', 'pop', `${stashToPop.name}`],
@@ -195,7 +185,6 @@
       log.error(err.message)
     }
   }
->>>>>>> 2d305057
 }
 
 function extractBranchFromMessage(message: string): string | null {
