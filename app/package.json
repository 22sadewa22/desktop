--- conflicted
+++ resolved
@@ -3,11 +3,7 @@
   "productName": "GitHub Desktop",
   "bundleID": "com.github.GitHubClient",
   "companyName": "GitHub, Inc.",
-<<<<<<< HEAD
-  "version": "1.2.7-beta0",
-=======
   "version": "1.2.7-test1",
->>>>>>> c28aeaa8
   "main": "./main.js",
   "repository": {
     "type": "git",
