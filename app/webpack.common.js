'use strict'

const path = require('path')
const Fs = require('fs')
const HtmlWebpackPlugin = require('html-webpack-plugin')
const CleanWebpackPlugin = require('clean-webpack-plugin')
const webpack = require('webpack')
const merge = require('webpack-merge')

const devClientId = '3a723b10ac5575cc5bb9'
const devClientSecret = '22c34d87789a365981ed921352a7b9a8c3f69d54'

const environment = process.env.NODE_ENV || 'development'

/**
 * Attempt to dereference the given ref without requiring a Git environment
 * to be present. Note that this method will not be able to dereference packed
 * refs but should suffice for simple refs like 'HEAD'.
 *
 * Will throw an error for unborn HEAD.
 *
 * @param {string} gitDir The path to the Git repository's .git directory
 * @param {string} ref    A qualified git ref such as 'HEAD' or 'refs/heads/master'
 */
function revParse(gitDir, ref) {
  const refPath = path.join(gitDir, ref)
  const refContents = Fs.readFileSync(refPath)
  const refRe = /^([a-f0-9]{40})|(?:ref: (refs\/.*))$/m
  const refMatch = refRe.exec(refContents)

  if (!refMatch) {
    throw new Error(
      `Could not de-reference HEAD to SHA, invalid ref in ${refPath}: ${refContents}`
    )
  }

  return refMatch[1] || revParse(gitDir, refMatch[2])
}

const replacements = {
  __OAUTH_CLIENT_ID__: JSON.stringify(
    process.env.DESKTOP_OAUTH_CLIENT_ID || devClientId
  ),
  __OAUTH_SECRET__: JSON.stringify(
    process.env.DESKTOP_OAUTH_CLIENT_SECRET || devClientSecret
  ),
  __DARWIN__: process.platform === 'darwin',
  __WIN32__: process.platform === 'win32',
  __DEV__: environment === 'development',
  __RELEASE_ENV__: JSON.stringify(environment),
  __SHA__: JSON.stringify(revParse(path.resolve(__dirname, '../.git'), 'HEAD')),
  'process.platform': JSON.stringify(process.platform),
  'process.env.NODE_ENV': JSON.stringify(environment),
  'process.env.TEST_ENV': JSON.stringify(process.env.TEST_ENV),
}

const outputDir = 'out'

const commonConfig = {
  externals: ['7zip'],
  output: {
    filename: '[name].js',
    path: path.resolve(__dirname, '..', outputDir),
    libraryTarget: 'commonjs2',
  },
  module: {
    rules: [
      {
        test: /\.tsx?$/,
        include: path.resolve(__dirname, 'src'),
        use: [
          {
            loader: 'awesome-typescript-loader',
            options: {
              useBabel: true,
              useCache: true,
            },
          },
        ],
        exclude: /node_modules/,
      },
      {
        test: /\.node$/,
        use: [
          { loader: 'node-native-loader', options: { name: '[name].[ext]' } },
        ],
      },
    ],
  },
  plugins: [
    new CleanWebpackPlugin([outputDir], { verbose: false }),
    // This saves us a bunch of bytes by pruning locales (which we don't use)
    // from moment.
    new webpack.IgnorePlugin(/^\.\/locale$/, /moment$/),
    new webpack.NoEmitOnErrorsPlugin(),
  ],
  resolve: {
    extensions: ['.js', '.ts', '.tsx'],
    modules: [path.resolve(__dirname, 'node_modules/')],
  },
  node: {
    __dirname: false,
    __filename: false,
  },
}

const mainConfig = merge({}, commonConfig, {
  entry: { main: path.resolve(__dirname, 'src/main-process/main') },
  target: 'electron-main',
  plugins: [
    new webpack.DefinePlugin(
      Object.assign({}, replacements, {
        __PROCESS_KIND__: JSON.stringify('main'),
      })
    ),
  ],
})

const rendererConfig = merge({}, commonConfig, {
  entry: { renderer: path.resolve(__dirname, 'src/ui/index') },
  target: 'electron-renderer',
  module: {
    rules: [
      {
        test: /\.(jpe?g|png|gif|ico)$/,
        use: ['file?name=[path][name].[ext]'],
      },
    ],
  },
  plugins: [
    new HtmlWebpackPlugin({
      template: path.join(__dirname, 'static', 'index.html'),
      chunks: ['renderer'],
    }),
    new webpack.DefinePlugin(
      Object.assign({}, replacements, {
        __PROCESS_KIND__: JSON.stringify('ui'),
      })
    ),
  ],
})

<<<<<<< HEAD
=======
const sharedConfig = merge({}, commonConfig, {
  entry: { shared: path.resolve(__dirname, 'src/shared-process/index') },
  target: 'electron-renderer',
  plugins: [
    new HtmlWebpackPlugin({
      template: path.join(__dirname, 'static', 'error.html'),
      // without this we overwrite index.html
      filename: 'error.html',
      // we don't need any scripts to run on this page
      excludeChunks: ['main', 'renderer', 'shared', 'ask-pass'],
    }),
    new HtmlWebpackPlugin({
      filename: 'shared.html',
      chunks: ['shared'],
    }),
    new webpack.DefinePlugin(
      Object.assign({}, replacements, {
        __PROCESS_KIND__: JSON.stringify('shared'),
      })
    ),
  ],
})

>>>>>>> df3c0a08
const askPassConfig = merge({}, commonConfig, {
  entry: { 'ask-pass': path.resolve(__dirname, 'src/ask-pass/main') },
  target: 'node',
  plugins: [
<<<<<<< HEAD
    new webpack.DefinePlugin(Object.assign({ }, replacements, { '__PROCESS_KIND__': JSON.stringify('askpass') })),
  ]
=======
    new webpack.DefinePlugin(
      Object.assign({}, replacements, {
        __PROCESS_KIND__: JSON.stringify('askpass'),
      })
    ),
  ],
>>>>>>> df3c0a08
})

const crashConfig = merge({}, commonConfig, {
  entry: { crash: path.resolve(__dirname, 'src/crash/index') },
  target: 'electron-renderer',
  plugins: [
    new HtmlWebpackPlugin({
      title: 'GitHub Desktop',
      filename: 'crash.html',
      chunks: ['crash'],
    }),
    new webpack.DefinePlugin(
      Object.assign({}, replacements, {
        __PROCESS_KIND__: JSON.stringify('crash'),
      })
    ),
  ],
})

const cliConfig = merge({}, commonConfig, {
  entry: { cli: path.resolve(__dirname, 'src/cli/main') },
  target: 'node',
  plugins: [
    new webpack.DefinePlugin(
      Object.assign({}, replacements, {
        __PROCESS_KIND__: JSON.stringify('cli'),
      })
    ),
  ],
})

module.exports = {
  main: mainConfig,
  renderer: rendererConfig,
  askPass: askPassConfig,
  crash: crashConfig,
  cli: cliConfig,
  replacements: replacements,
  externals: commonConfig.externals,
}<|MERGE_RESOLUTION|>--- conflicted
+++ resolved
@@ -140,47 +140,16 @@
   ],
 })
 
-<<<<<<< HEAD
-=======
-const sharedConfig = merge({}, commonConfig, {
-  entry: { shared: path.resolve(__dirname, 'src/shared-process/index') },
-  target: 'electron-renderer',
-  plugins: [
-    new HtmlWebpackPlugin({
-      template: path.join(__dirname, 'static', 'error.html'),
-      // without this we overwrite index.html
-      filename: 'error.html',
-      // we don't need any scripts to run on this page
-      excludeChunks: ['main', 'renderer', 'shared', 'ask-pass'],
-    }),
-    new HtmlWebpackPlugin({
-      filename: 'shared.html',
-      chunks: ['shared'],
-    }),
-    new webpack.DefinePlugin(
-      Object.assign({}, replacements, {
-        __PROCESS_KIND__: JSON.stringify('shared'),
-      })
-    ),
-  ],
-})
-
->>>>>>> df3c0a08
 const askPassConfig = merge({}, commonConfig, {
   entry: { 'ask-pass': path.resolve(__dirname, 'src/ask-pass/main') },
   target: 'node',
   plugins: [
-<<<<<<< HEAD
-    new webpack.DefinePlugin(Object.assign({ }, replacements, { '__PROCESS_KIND__': JSON.stringify('askpass') })),
-  ]
-=======
     new webpack.DefinePlugin(
       Object.assign({}, replacements, {
         __PROCESS_KIND__: JSON.stringify('askpass'),
       })
     ),
   ],
->>>>>>> df3c0a08
 })
 
 const crashConfig = merge({}, commonConfig, {
